--- conflicted
+++ resolved
@@ -13,11 +13,7 @@
 set -ex
 
 # Start a local testnet on port 2000; set to stop on exit.
-<<<<<<< HEAD
-./node_modules/.bin/ganache-cli -b 4 -i 999 -p 2000 -a 1000 -m "hill law jazz limb penalty escape public dish stand bracket blue jar" >/dev/null & netpid=$!
-=======
 ./node_modules/.bin/ganache-cli -i 999 -p 2000 -a 1000 -m "hill law jazz limb penalty escape public dish stand bracket blue jar" >/dev/null & netpid=$!
->>>>>>> c395539a
 trap "kill $netpid" EXIT
 
 # Wait until it's up, then use it for the deployment.
