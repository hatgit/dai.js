--- conflicted
+++ resolved
@@ -1,16 +1,11 @@
 const path = require('path');
 
 module.exports = {
-<<<<<<< HEAD
   roots: [
     path.join(process.cwd(), '/src/'),
     path.join(process.cwd(), '/test/')
   ],
-  testRegex: "test/.*.spec.js$",
-=======
-  rootDir: path.join(process.cwd(), ''),
   testRegex: 'test/.*.spec.js$',
->>>>>>> b574ee5f
   collectCoverage: true,
   verbose: true
 };