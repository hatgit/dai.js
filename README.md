--- conflicted
+++ resolved
@@ -64,8 +64,6 @@
 
 1. `git clone https://github.com/makerdao/dai.js`
 2. `yarn install`
-<<<<<<< HEAD
-=======
 3. Install testchain - `git submodule update --init --recursive`
 4. Install [dapptools](https://dapp.tools/) - `curl https://dapp.tools/install | sh`
 
@@ -80,17 +78,9 @@
 ### Running the integration tests
 
 There are also automated tests that send transactions through either the Kovan test network or the Ethereum main network. To use them, first set your private key for the appropriate network to an environment variable:
->>>>>>> 2180ad48
 
 `export PRIVATE_KEY="0x..."`
 
-<<<<<<< HEAD
-The test suite is configured to run on a Ganache test chain. Before running the tests with `yarn test`, the test chain will start from a snapshot that has the Maker contracts deployed to it.
-
-If you want to re-run the tests whenever you make a change to the code, use `yarn test:watch`.
-
-If you want to start a test chain and leave it running, use `yarn test:net`.
-=======
 Then, use either `yarn test:kovan` or `yarn test:mainnet` to run the tests.
 
 Since these networks run much more slowly than Ganache, you might want to set the debug environment variable (in order to see some relevant output along the way):
@@ -98,7 +88,6 @@
 `export DEBUG="dai:testing"`
 
 You can also run these tests on the local test network with the command `yarn test:integration`.
->>>>>>> 2180ad48
 
 ### Handling changes to contract code
 
@@ -113,12 +102,9 @@
 - `yarn test` - start a test chain and run all tests
 - `yarn test:watch` - start a test chain and run all tests in watch mode
 - `yarn test:net` - just start a test chain
-<<<<<<< HEAD
-=======
 - `yarn test:kovan` - run integration tests on Kovan
 - `yarn test:mainnet` - run integration tests on mainnet
 - `yarn test:integration` - run integration tests on Ganache
->>>>>>> 2180ad48
 
 ## License
 
