--- conflicted
+++ resolved
@@ -2,6 +2,7 @@
   buildTestEthereumTokenService,
   buildTestService
 } from '../helpers/serviceBuilders';
+import TestAccountProvider from '../helpers/TestAccountProvider';
 import {
   createTestTransaction,
   mineBlocks
@@ -9,7 +10,7 @@
 import TransactionState from '../../src/eth/TransactionState';
 import Web3Service from '../../src/eth/Web3Service';
 import { promiseWait } from '../../src/utils';
-import { ETH } from '../../src/eth/Currency';
+import { ETH, WETH } from '../../src/eth/Currency';
 
 let service;
 
@@ -18,45 +19,17 @@
   await service.manager().authenticate();
 });
 
-<<<<<<< HEAD
-function createTestTransaction(srv = service) {
-  const wethToken = srv.getToken(WETH);
-  const promise = wethToken.approveUnlimited(TestAccountProvider.nextAddress());
-  const txMgr = srv.get('transactionManager');
-  return txMgr.getTransaction(promise);
-}
-=======
-test('event listeners work as promises', async () => {
-  expect.assertions(3);
+test('onConfirmed alias works like onFinalized', async () => {
+  expect.assertions(1);
   const tx = createTestTransaction(service);
-  tx.onPending().then(tx => {
-    expect(tx.state()).toBe(TransactionState.pending);
-  });
+  mineBlocks(service);
 
-  tx.onMined().then(tx => {
-    expect(tx.state()).toBe(TransactionState.mined);
-    mineBlocks(service);
-  });
-
-  tx.onFinalized().then(tx => {
+  tx.onConfirmed(tx => {
     expect(tx.state()).toBe(TransactionState.finalized);
   });
 
   await tx.confirm();
 });
-
-test('onConfirmed alias works like onFinalized', async () => {
-  expect.assertions(1);
-  const tx = createTestTransaction(service);
-  mineBlocks(service);
-
-  tx.onConfirmed().then(tx => {
-    expect(tx.state()).toBe(TransactionState.finalized);
-  });
-
-  await tx.confirm();
-});
->>>>>>> 440326d1
 
 test('get fees', async () => {
   const tx = await createTestTransaction(service).mine();
