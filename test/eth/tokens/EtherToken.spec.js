--- conflicted
+++ resolved
@@ -85,15 +85,7 @@
       .manager()
       .authenticate()
       .then(() => {
-<<<<<<< HEAD
-        ethereumTokenService
-          .get('smartContract')
-          .get('nonce')
-          .setNextNonce();
-        sender = ethereumTokenService.get('web3').defaultAccount();
-=======
         sender = ethereumTokenService.get('web3').currentAccount();
->>>>>>> aa86e7e9
         token = ethereumTokenService.getToken(ETH);
         return Promise.all([
           token.balanceOf(sender),
@@ -134,15 +126,7 @@
       .manager()
       .authenticate()
       .then(() => {
-<<<<<<< HEAD
-        ethereumTokenService
-          .get('smartContract')
-          .get('nonce')
-          .setNextNonce();
-        sender = ethereumTokenService.get('web3').defaultAccount();
-=======
         sender = ethereumTokenService.get('web3').currentAccount();
->>>>>>> aa86e7e9
         token = ethereumTokenService.getToken(ETH);
         return Promise.all([
           token.balanceOf(sender),
