import { buildTestContainer } from '../helpers/serviceBuilders';
import tokens from '../../contracts/tokens';

function buildTestServices() {
  const container = buildTestContainer({
    smartContract: true,
    transactionManager: true,
    nonce: true
  });
  const smartContract = container.service('smartContract');
  const transactionManager = container.service('transactionManager');
  const nonce = container.service('nonce');

  return Promise.all([
    smartContract.manager().authenticate(),
    transactionManager.manager().authenticate()
  ]).then(() => ({
    contract: smartContract,
    txMgr: transactionManager,
<<<<<<< HEAD
    nonce: nonce,
    defaultAccount: smartContract.get('web3').defaultAccount()
=======
    currentAccount: smartContract.get('web3').currentAccount()
>>>>>>> aa86e7e9
  }));
}

test('should reuse the same web3 and log service in test services', done => {
  buildTestServices().then(services => {
    expect(services.contract.manager().isConnected()).toBe(true);
    expect(services.txMgr.manager().isConnected()).toBe(true);
    expect(services.txMgr.get('web3')).toBe(services.contract.get('web3'));
    expect(services.txMgr.get('log')).toBe(
      services.contract.get('web3').get('log')
    );
    expect(services.currentAccount).toMatch(/^0x[0-9A-Fa-f]+$/);
    done();
  });
});

test('should create a Transaction object based on a Contract transaction promise', done => {
  buildTestServices().then(services => {
    const contractTransaction = services.contract
        .getContractByName(tokens.DAI, { hybrid: false })
        .approve(services.currentAccount, '1000000000000000000'),
      businessObject = { x: 1 },
      hybrid = services.txMgr.createHybridTx(contractTransaction, {
        businessObject
      });

    expect(contractTransaction.toString()).toEqual('[object Promise]');
    expect(hybrid.toString()).toEqual('[object Promise]');
    expect(hybrid._original._transaction).toBe(contractTransaction);
    expect(hybrid._original._businessObject).toBe(businessObject);
    expect(hybrid._original._web3Service).toBe(services.txMgr.get('web3'));

    hybrid.then(() => {
      expect(hybrid._original.isMined()).toBe(true);
      done();
    });
  });
});

test('should register all created transaction hybrids', done => {
  buildTestServices().then(services => {
    const contractTransaction = services.contract
        .getContractByName(tokens.DAI, { hybrid: false })
        .approve(services.currentAccount, '1000000000000000000'),
      hybrids = [
        services.txMgr.createHybridTx(contractTransaction),
        services.txMgr.createHybridTx(contractTransaction),
        services.txMgr.createHybridTx(contractTransaction)
      ];

    expect(services.txMgr.getTransactions().length).toBe(3);
    expect(services.txMgr.getTransactions()).toEqual(hybrids);
    Promise.all(hybrids).then(() => done());
  });
});

test('should add businessObject functions, getters, and setters', done => {
  buildTestServices().then(services => {
    const contractTransaction = services.contract
        .getContractByName(tokens.DAI, { hybrid: false })
        .approve(services.currentAccount, '1000000000000000000'),
      businessObject = {
        a: 1,
        oneTwo: 2,
        add: function(b) {
          return this.a + b;
        },
        mul: function(b, c) {
          return this.a * b * c;
        },
        add2: b => 10 + b,
        mul2: (b, c) => 10 * b * c
      },
      hybrid = services.txMgr.createHybridTx(contractTransaction, {
        businessObject
      });

    expect(hybrid.getA()).toBe(1);
    expect(
      hybrid
        .setA(10)
        .setOneTwo(12)
        .getA()
    ).toBe(10);
    expect(hybrid.getOneTwo()).toBe(12);
    expect(hybrid.add(5)).toBe(15);
    expect(hybrid.mul(2, 3)).toBe(60);
    expect(hybrid.add2(5)).toBe(15);
    expect(hybrid.mul2(2, 3)).toBe(60);
    done();
  });
});

test('should add TransactionLifeCycle functions', async () => {
  const services = await buildTestServices();
  const contractTransaction = services.contract
      .getContractByName(tokens.DAI, { hybrid: false })
      .approve(services.currentAccount, '1000000000000000000'),
    businessObject = {
      a: 1,
      oneTwo: 2,
      add: function(b) {
        return this.a + b;
      },
      mul: function(b, c) {
        return this.a * b * c;
      },
      add2: b => 10 + b,
      mul2: (b, c) => 10 * b * c
    },
    hybrid = services.txMgr.createHybridTx(contractTransaction, {
      businessObject
    });

  expect(typeof hybrid._assertBlockHashUnchanged).toBe('undefined');
  expect(typeof hybrid.timeStampSubmitted).toBe('undefined');

  await hybrid.onPending();
  expect(hybrid.isPending()).toBe(true);
  await hybrid.onMined();
  expect(hybrid.isMined()).toBe(true);
});

test('should properly format hybrid transaction object with injected nonce and add TransactionLifecycle functions', async () => {
  const services = await buildTestServices(),
    hybrid = services.txMgr.formatHybridTx(
      services.contract.getContractByName(tokens.DAI, { hybrid: false }),
      'approve',
      [services.defaultAccount, '1000000000000000000'],
      'DAI'
    );

  await hybrid.onPending();
  expect(hybrid.isPending()).toBe(true);
  await hybrid.onMined();
  expect(hybrid.isMined()).toBe(true);
});<|MERGE_RESOLUTION|>--- conflicted
+++ resolved
@@ -17,12 +17,8 @@
   ]).then(() => ({
     contract: smartContract,
     txMgr: transactionManager,
-<<<<<<< HEAD
     nonce: nonce,
-    defaultAccount: smartContract.get('web3').defaultAccount()
-=======
     currentAccount: smartContract.get('web3').currentAccount()
->>>>>>> aa86e7e9
   }));
 }
 
