--- conflicted
+++ resolved
@@ -73,7 +73,6 @@
   })
     .then(info => firstInfoCall = info)
     .then(() => cdp.lockEth('0.1'))
-<<<<<<< HEAD
     .then(() => createdCdpService.shutCdp(cdpId))
     .then(() => createdCdpService.getCdpInfo(cdpId))
     .then(secondInfoCall => {
@@ -97,24 +96,7 @@
       done.fail(new Error('shutting CDP had an error: ', err));
     });
 }, 5000);
-=======
-    .then(() => {
-      createdCdpService.shutCdp(id)
-      .catch(err => { 
-        done.fail(new Error('shutting CDP had an error: ', err));
-      })
-      .then(() => {  
-        createdCdpService.getCdpInfo(id)
-        .then(secondInfoCall => {
-          expect(firstInfoCall).not.toBe(secondInfoCall);
-          expect(secondInfoCall.lad).toBe('0x0000000000000000000000000000000000000000');
-          done();
-        });
-      });
-    });
-  });
-}, 10000);
->>>>>>> 8301e8de
+
 
 test('should be able to lock eth in a cdp', done => {
   let firstInfoCall;
@@ -227,9 +209,6 @@
     .then(()=>{
       done();
     });
-<<<<<<< HEAD
-=======
-  });
 });
 
 test('should return the abstracted collateral price', done => {
@@ -276,5 +255,4 @@
     .then(() => createdCdpService.get('priceFeed').setEthPrice('400'))
     .then(() => done());
   });
->>>>>>> 8301e8de
 });