--- conflicted
+++ resolved
@@ -25,11 +25,7 @@
       const oasisContract = oasisExchangeService
         .get('smartContract')
         .getContractByName(contracts.MAKER_OTC);
-<<<<<<< HEAD
-      return wethToken.approveUnlimited(oasisContract.getAddress());
-=======
       return wethToken.approveUnlimited(oasisContract.address).onMined();
->>>>>>> 1a9fc122
     })
     .then(() => {
       return wethToken.balanceOf(
@@ -124,11 +120,7 @@
       const oasisContract = oasisExchangeService
         .get('smartContract')
         .getContractByName(contracts.MAKER_OTC);
-<<<<<<< HEAD
-      return daiToken.approveUnlimited(oasisContract.getAddress());
-=======
       return daiToken.approveUnlimited(oasisContract.address).onMined();
->>>>>>> 1a9fc122
     })
     .then(() => {
       const oasisContract = oasisExchangeService
@@ -197,11 +189,7 @@
     .then(() => {
       daiToken = oasisService.get('token').getToken(tokens.DAI);
       const oasisContract = oasisService.get('smartContract').getContractByName(contracts.MAKER_OTC);
-<<<<<<< HEAD
-      return daiToken.approveUnlimited(oasisContract.getAddress());
-=======
       return daiToken.approveUnlimited(oasisContract.address).onMined();
->>>>>>> 1a9fc122
     })
     .then(() => {
       order = oasisService.sellDai('0.01', tokens.WETH);
