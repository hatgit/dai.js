import { ETH, WETH, MKR } from '../../src/eth/Currency';
import TestAccountProvider from './TestAccountProvider';
import debug from 'debug';
const log = debug('dai:testing:mineBlocks');

export function createTestTransaction(tokenService) {
  const wethToken = tokenService.getToken(WETH);
  const promise = wethToken.approveUnlimited(TestAccountProvider.nextAddress());
  const txMgr = tokenService.get('transactionManager');
  return txMgr.getTransaction(promise);
}

<<<<<<< HEAD
export async function mineBlocks(service, count) {
  if (service.manager().name() !== 'token') {
    service = service.get('token');
  }
  const web3Service = service.get('web3');
  if (typeof count !== 'number') {
    count = web3Service.confirmedBlockCount() + 2;
  }
=======
export function createRevertingTransaction(tokenService) {
  const mkr = tokenService.getToken(MKR);
  return mkr.transfer(TestAccountProvider.nextAddress(), '2000000');
}

export function createBelowBaseFeeTransaction(tokenService) {
  const mkr = tokenService.getToken(MKR);
  return mkr._contract.approve(TestAccountProvider.nextAddress(), -1, {
    gasLimit: 4000
  });
}

export function createOutOfGasTransaction(tokenService) {
  const mkr = tokenService.getToken(MKR);
  return mkr._contract.approve(TestAccountProvider.nextAddress(), -1, {
    gasLimit: 40000
  });
}

export function createOutOfEthTransaction(tokenService) {
  const eth = tokenService.getToken(ETH);
  return eth.transfer(TestAccountProvider.nextAddress(), 20000);
}

export function mineBlocks(tokenService, count = 5) {
>>>>>>> 54341fc1
  for (let i = 0; i < count; i++) {
    await createTestTransaction(service).mine();
    log(`block ${web3Service.blockNumber()}`);
  }
}<|MERGE_RESOLUTION|>--- conflicted
+++ resolved
@@ -10,7 +10,6 @@
   return txMgr.getTransaction(promise);
 }
 
-<<<<<<< HEAD
 export async function mineBlocks(service, count) {
   if (service.manager().name() !== 'token') {
     service = service.get('token');
@@ -19,7 +18,12 @@
   if (typeof count !== 'number') {
     count = web3Service.confirmedBlockCount() + 2;
   }
-=======
+  for (let i = 0; i < count; i++) {
+    await createTestTransaction(service).mine();
+    log(`block ${web3Service.blockNumber()}`);
+  }
+}
+
 export function createRevertingTransaction(tokenService) {
   const mkr = tokenService.getToken(MKR);
   return mkr.transfer(TestAccountProvider.nextAddress(), '2000000');
@@ -42,12 +46,4 @@
 export function createOutOfEthTransaction(tokenService) {
   const eth = tokenService.getToken(ETH);
   return eth.transfer(TestAccountProvider.nextAddress(), 20000);
-}
-
-export function mineBlocks(tokenService, count = 5) {
->>>>>>> 54341fc1
-  for (let i = 0; i < count; i++) {
-    await createTestTransaction(service).mine();
-    log(`block ${web3Service.blockNumber()}`);
-  }
 }