--- conflicted
+++ resolved
@@ -86,11 +86,7 @@
     "bunyan": "^1.8.12",
     "ethers": "^3.0.15",
     "ethers-web3-bridge": "0.0.1",
-<<<<<<< HEAD
-    "web3": "^0.20.2",
+    "web3": "^0.20.6",
     "web3-provider-engine": "^14.0.5"
-=======
-    "web3": "^0.20.6"
->>>>>>> a613fc99
   }
 }