--- conflicted
+++ resolved
@@ -34,17 +34,6 @@
     "build:frontend": "./scripts/build-frontend.sh",
     "build:backend": "./scripts/build-backend.sh",
     "build:backend:watch": "sane ./scripts/build-backend.sh src --wait=10",
-<<<<<<< HEAD
-    "coverage": "./scripts/run-testchain.sh --ci jest --runInBand --coverage",
-    "lint": "eslint web src test",
-    "precommit": "lint-staged",
-    "prepush": "npm run test",
-    "prettier": "prettier --write --single-quote '{src,web,test,contracts}/**/*.js'",
-    "test": "./scripts/run-testchain.sh --ci jest --runInBand",
-    "test:watch": "./scripts/run-testchain.sh --ci jest --watch --runInBand",
-    "test:logs": "tail -f ganache.out | grep -v 'eth_blockNumber'",
-    "test:net": "./scripts/run-testchain.sh"
-=======
     "build:backend:src:watch": "./scripts/watch-backend-src.sh",
     "coverage": "./scripts/run-testchain.sh --ci jest --runInBand --coverage --config ./test/config/jestDefaultConfig.json",
     "lint": "eslint src test",
@@ -58,7 +47,6 @@
     "test:mainnet": "export NETWORK='mainnet' && jest --runInBand --config ./test/config/jestIntegrationConfig.json",
     "test:kovan": "export NETWORK='kovan' && jest --runInBand --config ./test/config/jestIntegrationConfig.json",
     "test:integration": "export NETWORK='test' && ./scripts/run-testchain.sh --ci jest --runInBand --config ./test/config/jestIntegrationConfig.json"
->>>>>>> 2180ad48
   },
   "lint-staged": {
     "./{src,web,test,contracts}/**/*.js": [
