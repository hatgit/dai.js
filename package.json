--- conflicted
+++ resolved
@@ -1,10 +1,6 @@
 {
   "name": "@makerdao/makerdao-exchange-integration",
-<<<<<<< HEAD
-  "version": "0.0.41",
-=======
   "version": "0.0.43",
->>>>>>> e3c2fd91
   "contributors": [
     "Wouter Kampmann <wouter@makerdao.com>",
     "Sean Brennan <sean@makerdao.com>",
