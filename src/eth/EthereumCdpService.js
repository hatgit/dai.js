--- conflicted
+++ resolved
@@ -2,53 +2,11 @@
 import contracts from '../../contracts/contracts';
 import Cdp from './Cdp';
 import tokens from '../../contracts/tokens';
-<<<<<<< HEAD
-import TransactionManager from './TransactionManager';
-import AllowanceService from './AllowanceService';
-import PriceService from './PriceService';
-import { utils } from 'ethers';
-=======
 import Validator from '../utils/Validator';
->>>>>>> 710a0d0c
 import BigNumber from 'bignumber.js';
 import { WAD, RAY } from '../utils/constants';
 
 export default class EthereumCdpService extends PrivateService {
-<<<<<<< HEAD
-  static buildTestService(suppressOutput = true) {
-    const service = new EthereumCdpService();
-    const smartContract = SmartContractService.buildTestService(
-      null,
-      suppressOutput
-    );
-    const transactionManager = TransactionManager.buildTestService(
-      smartContract.get('web3')
-    );
-    const tokenService = EthereumTokenService.buildTestService(
-      smartContract,
-      transactionManager
-    );
-    const conversionService = TokenConversionService.buildTestService(
-      smartContract,
-      tokenService
-    );
-    const allowanceService = AllowanceService.buildTestServiceMaxAllowance();
-    const price = PriceService.buildTestService();
-
-    service
-      .manager()
-      .inject('smartContract', smartContract)
-      .inject('token', tokenService)
-      .inject('conversionService', conversionService)
-      .inject('transactionManager', transactionManager)
-      .inject('allowance', allowanceService)
-      .inject('price', price);
-
-    return service;
-  }
-
-=======
->>>>>>> 710a0d0c
   /**
    * @param {string} name
    */
@@ -192,7 +150,7 @@
       this.get('price').getPethPrice(),
       this.getCdpCollateralInPeth(cdpId)
     ]);
-    return pethCollateral * pethPrice / daiDebt;
+    return (pethCollateral * pethPrice) / daiDebt;
   }
 
   getLiquidationRatio() {
@@ -232,7 +190,7 @@
       const targetPrice = vals[1];
       const liqRatio = vals[2];
       const collateral = vals[3];
-      const price = debt * targetPrice * liqRatio / collateral;
+      const price = (debt * targetPrice * liqRatio) / collateral;
       return price;
     });
   }
