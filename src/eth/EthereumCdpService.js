--- conflicted
+++ resolved
@@ -242,7 +242,6 @@
     });
   }
 
-<<<<<<< HEAD
   getAnnualGovernanceFee() {
     return this._tubContract()
       .fee()
@@ -276,12 +275,6 @@
       .times(wethPrice);
     const systemDaiDebt = new BigNumber(daiSupply).times(targetPrice);
     return new BigNumber(totalCollateralValue).div(systemDaiDebt).toNumber();
-=======
-  async getGovernanceFee() {
-    const value = await this._tubContract().fee();
-
-    return new BigNumber(value.toString()).dividedBy(RAY).toNumber();
->>>>>>> 20e98a5a
   }
 
   async getWethToPethRatio() {
@@ -290,16 +283,6 @@
     return new BigNumber(value.toString()).dividedBy(RAY).toNumber();
   }
 
-<<<<<<< HEAD
-=======
-  async getPethPriceInUSD() {
-    const value = await this._tubContract().tag();
-    return BigNumber(value)
-      .dividedBy(RAY)
-      .toNumber();
-  }
-
->>>>>>> 20e98a5a
   give(cdpId, newAddress) {
     const hexCdpId = this._hexCdpId(cdpId);
 
