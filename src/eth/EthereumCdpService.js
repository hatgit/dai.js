import PrivateService from '../core/PrivateService';
import SmartContractService from './SmartContractService';
import EthereumTokenService from './EthereumTokenService';
import TokenConversionService from './TokenConversionService';
import contracts from '../../contracts/contracts';
import Cdp from './Cdp';
import tokens from '../../contracts/tokens';
import TransactionManager from './TransactionManager';
<<<<<<< HEAD
import AllowanceService from './AllowanceService';
=======
import PriceFeedService from './PriceFeedService';
>>>>>>> 8301e8de

import { utils } from 'ethers';

export default class EthereumCdpService extends PrivateService {
  static buildTestService(suppressOutput = true) {
    const service = new EthereumCdpService();
    const smartContract = SmartContractService.buildTestService(
      null,
      suppressOutput
    );
    const transactionManager = TransactionManager.buildTestService(
      smartContract.get('web3')
    );
    const tokenService = EthereumTokenService.buildTestService(
      smartContract,
      transactionManager
    );
    const conversionService = TokenConversionService.buildTestService(
      smartContract,
      tokenService
    );
<<<<<<< HEAD
    const allowanceService = AllowanceService.buildTestServiceMaxAllowance()
=======
    const priceFeed = PriceFeedService.buildTestService();
>>>>>>> 8301e8de

    service
      .manager()
      .inject('smartContract', smartContract)
      .inject('token', tokenService)
      .inject('conversionService', conversionService)
      .inject('transactionManager', transactionManager)
<<<<<<< HEAD
      .inject('allowance', allowanceService);
=======
      .inject('priceFeed', priceFeed);
>>>>>>> 8301e8de

    return service;
  }

  /**
   * @param {string} name
   */
  constructor(name = 'cdp') {
    super(name, [
      'smartContract',
      'token',
      'conversionService',
      'transactionManager',
<<<<<<< HEAD
      'allowance'
=======
      'priceFeed'
>>>>>>> 8301e8de
    ]);
  }

  _smartContract() {
    return this.get('smartContract');
  }

  _tubContract() {
    return this._smartContract().getContractByName(contracts.SAI_TUB);
  }

  _web3Service() {
    return this._smartContract().get('web3');
  }

  _transactionManager() {
    return this.get('transactionManager');
  }

  _conversionService() {
    return this.get('conversionService');
  }

  _hexCdpId(cdpId) {
    return this._smartContract().numberToBytes32(cdpId);
  }

  openCdp() {
    return new Cdp(this).transactionObject();
  }

  shutCdp(cdpId) {
    const hexCdpId = this._hexCdpId(cdpId);
    const dai = this.get('token').getToken(tokens.DAI);
    const peth = this.get('token').getToken(tokens.PETH);
    const weth = this.get('token').getToken(tokens.WETH);

    return Promise.all([
      this._conversionService().approveToken(dai),
      this._conversionService().approveToken(peth),
      this._conversionService().approveToken(weth)
    ]).then(() => {
      return this._transactionManager().createTransactionHybrid(
        this._tubContract().shut(hexCdpId, { gasLimit: 4000000 })
      );
    });
  }

  lockEth(cdpId, eth) {
    const hexCdpId = this._hexCdpId(cdpId);
    const parsedAmount = utils.parseUnits(eth, 18);

    return Promise.all([this._conversionService()
      .convertEthToPeth(eth),
      this.get('allowance').requireAllowance(tokens.PETH, this._tubContract().getAddress())
      ])
      .then(() => {
        return this._transactionManager().createTransactionHybrid(
          this._tubContract().lock(hexCdpId, parsedAmount)
        );
      });
  }

  freePeth(cdpId, amount) {
    const hexCdpId = this._hexCdpId(cdpId);
    const parsedAmount = utils.parseUnits(amount, 18);

    return this._transactionManager().createTransactionHybrid(
        this._tubContract().free(hexCdpId, parsedAmount, { gasLimit: 200000 })
    );
  }

  getCdpInfo(cdpId) {
    const hexCdpId = this._smartContract().numberToBytes32(cdpId);

    return this._tubContract().cups(hexCdpId);
  }

  drawDai(cdpId, amount) {
    const hexCdpId = this._hexCdpId(cdpId);
    const parsedAmount = utils.parseUnits(amount.toString(), 18);

    return this._transactionManager().createTransactionHybrid(
        this._tubContract().draw(hexCdpId, parsedAmount, { gasLimit: 4000000 })
    );
  }

  wipeDai(cdpId, amount) {
    const hexCdpId = this._hexCdpId(cdpId);
    const parsedAmount = utils.parseUnits(amount.toString(), 18);

    return Promise.all([
      this.get('allowance').requireAllowance(tokens.MKR, this._tubContract().getAddress()),
      this.get('allowance').requireAllowance(tokens.DAI, this._tubContract().getAddress())
    ]).then(() => {
      return this._transactionManager().createTransactionHybrid(
        this._tubContract().wipe(hexCdpId, parsedAmount, { gasLimit: 4000000 })
      );
    });
  }

  abstractedCollateralPrice() {
    const token = this.get('token').getToken(tokens.PETH);

    return this._tubContract()
      .tag()
      .then(value => parseFloat(token.toUserFormat(value)));
  }

  give(cdpId, newAddress) {
    const hexCdpId = this._hexCdpId(cdpId);

    return this._transactionManager().createTransactionHybrid(
      this._tubContract().give(hexCdpId, newAddress)
    );
  }

  bite(cdpId) {
    const hexCdpId = this._hexCdpId(cdpId);

    return this._transactionManager().createTransactionHybrid(
      this._tubContract().bite(hexCdpId, { gasLimit: 4000000 })
    );
  }
}<|MERGE_RESOLUTION|>--- conflicted
+++ resolved
@@ -6,11 +6,8 @@
 import Cdp from './Cdp';
 import tokens from '../../contracts/tokens';
 import TransactionManager from './TransactionManager';
-<<<<<<< HEAD
 import AllowanceService from './AllowanceService';
-=======
 import PriceFeedService from './PriceFeedService';
->>>>>>> 8301e8de
 
 import { utils } from 'ethers';
 
@@ -32,11 +29,8 @@
       smartContract,
       tokenService
     );
-<<<<<<< HEAD
-    const allowanceService = AllowanceService.buildTestServiceMaxAllowance()
-=======
+    const allowanceService = AllowanceService.buildTestServiceMaxAllowance();
     const priceFeed = PriceFeedService.buildTestService();
->>>>>>> 8301e8de
 
     service
       .manager()
@@ -44,11 +38,8 @@
       .inject('token', tokenService)
       .inject('conversionService', conversionService)
       .inject('transactionManager', transactionManager)
-<<<<<<< HEAD
-      .inject('allowance', allowanceService);
-=======
+      .inject('allowance', allowanceService)
       .inject('priceFeed', priceFeed);
->>>>>>> 8301e8de
 
     return service;
   }
@@ -62,11 +53,8 @@
       'token',
       'conversionService',
       'transactionManager',
-<<<<<<< HEAD
-      'allowance'
-=======
+      'allowance',
       'priceFeed'
->>>>>>> 8301e8de
     ]);
   }
 
