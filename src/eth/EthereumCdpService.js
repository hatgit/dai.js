import PrivateService from '../core/PrivateService';
import contracts from '../../contracts/contracts';
import Cdp from './Cdp';
import ProxyCdp from './ProxyCdp';
import BigNumber from 'bignumber.js';
import { WAD, RAY } from '../utils/constants';
import {
  getCurrency,
  USD_DAI,
  USD_ETH,
  DAI,
  ETH,
  PETH,
  WETH,
  MKR,
  USD
} from './Currency';
import { numberToBytes32 } from '../utils/conversion';
import tracksTransactions from '../utils/tracksTransactions';

export default class EthereumCdpService extends PrivateService {
  /**
   * @param {string} name
   */
  constructor(name = 'cdp') {
    super(name, [
      'smartContract',
      'token',
      'conversion',
      'allowance',
      'price',
      'event'
    ]);

    // aliases
    this.freeEth = this.freePeth;
  }

  _smartContract() {
    return this.get('smartContract');
  }

  _txMgr() {
    return this.get('smartContract').get('transactionManager');
  }

  _tubContract() {
    return this._smartContract().getContractByName(contracts.SAI_TUB);
  }

  _saiProxyTubContract() {
    return this._smartContract().getContractByName(contracts.SAI_PROXY);
  }

  _web3Service() {
    return this._smartContract().get('web3');
  }

  _conversionService() {
    return this.get('conversion');
  }

  async _findCdp(id, dsProxyAddress = null) {
    if (typeof id !== 'number') {
      throw new Error('ID must be a number.');
    }
    const info = await this.getInfo(id);
    if (info.lad.toString() === '0x0000000000000000000000000000000000000000') {
      throw new Error("That CDP doesn't exist--try opening a new one.");
    }
    return dsProxyAddress === null
      ? new Cdp(this, id)
      : new ProxyCdp(this, dsProxyAddress, id);
  }

  async _throwIfNotEnoughMkrToWipe(cdpId, amountToWipe, unit = DAI) {
    const enoughMkrToWipe = await this.enoughMkrToWipe(
      cdpId,
      amountToWipe,
      unit
    );
    if (enoughMkrToWipe === false)
      throw new Error('not enough MKR balance to cover governance fee');
  }

  async enoughMkrToWipe(cdpId, amountToWipe, unit = DAI) {
    const dai = getCurrency(amountToWipe, unit);
    if (dai.eq(0)) return;
    const MkrToken = this.get('token').getToken(MKR);
    const ownerAddress = this.get('token')
      .get('web3')
      .currentAccount();
    const [fee, balance, debt] = await Promise.all([
      this.getGovernanceFee(cdpId, MKR),
      MkrToken.balanceOf(ownerAddress),
      this.getDebtValue(cdpId)
    ]);
    const mkrOwed = dai
      .div(debt)
      .toBigNumber()
      .times(fee.toBigNumber());
    if (mkrOwed.gt(balance.toBigNumber())) {
      return false;
    }
    return true;
  }

  openCdp() {
    return new Cdp(this).transactionObject();
  }

  openProxyCdp(dsProxyAddress = null) {
    return new ProxyCdp(this, dsProxyAddress).transactionObject();
  }

  getCdp(id, dsProxyAddress = null) {
    return this._findCdp(id, dsProxyAddress);
  }

  async shut(cdpId) {
    const debt = await this.getDebtValue(cdpId, DAI);
    await this._throwIfNotEnoughMkrToWipe(cdpId, debt);
    const hexCdpId = numberToBytes32(cdpId);
    return Promise.all([
      this.get('allowance').requireAllowance(MKR, this._tubContract().address),
      this.get('allowance').requireAllowance(DAI, this._tubContract().address)
    ]).then(() => {
      return this._tubContract().shut(hexCdpId);
    });
  }

  @tracksTransactions
  async lockEth(cdpId, amount, { unit = ETH, promise }) {
    const convert = this._conversionService().convertEthToWeth(amount, {
      unit,
      promise
    });
    await this._txMgr().confirm(convert);
    return this.lockWeth(cdpId, amount, { promise });
  }

  @tracksTransactions
  async lockWeth(cdpId, amount, { unit = WETH, promise }) {
    const wethPerPeth = await this.get('price').getWethToPethRatio();
    const weth = getCurrency(amount, unit);
    await this._conversionService().convertWethToPeth(weth, {
      promise
    });

    return this.lockPeth(cdpId, weth.div(wethPerPeth), { promise });
  }

  @tracksTransactions
  async lockPeth(cdpId, amount, { unit = PETH, promise }) {
    const hexCdpId = numberToBytes32(cdpId);
    const value = getCurrency(amount, unit).toEthersBigNumber('wei');
    await this.get('allowance').requireAllowance(
      PETH,
      this._tubContract().address,
      { promise }
    );
    return this._tubContract().lock(hexCdpId, value, {
      promise
    });
  }

  freePeth(cdpId, amount, { unit = PETH, promise } = {}) {
    const hexCdpId = numberToBytes32(cdpId);
    const value = getCurrency(amount, unit).toEthersBigNumber('wei');
    return this._tubContract().free(hexCdpId, value, { promise });
  }

  drawDai(cdpId, amount, { unit = DAI, promise } = {}) {
    const hexCdpId = numberToBytes32(cdpId);
    const value = getCurrency(amount, unit).toEthersBigNumber('wei');
    return this._tubContract().draw(hexCdpId, value, { promise });
  }

  @tracksTransactions
  async wipeDai(cdpId, amount, { unit = DAI, promise }) {
    const value = getCurrency(amount, unit).toEthersBigNumber('wei');
    await this._throwIfNotEnoughMkrToWipe(cdpId, amount, unit);
    const hexCdpId = numberToBytes32(cdpId);
    await Promise.all([
      this.get('allowance').requireAllowance(MKR, this._tubContract().address),
      this.get('allowance').requireAllowance(DAI, this._tubContract().address)
    ]);
    return this._tubContract().wipe(hexCdpId, value, { promise });
  }

  getInfo(cdpId) {
    const hexCdpId = numberToBytes32(cdpId);
    return this._tubContract().cups(hexCdpId);
  }

  async getCollateralValue(cdpId, unit = ETH) {
    const hexCdpId = numberToBytes32(cdpId);
    const pethValue = PETH.wei(await this._tubContract().ink(hexCdpId));
    if (unit === PETH) return pethValue;

    const pethPrice = await this.get('price').getWethToPethRatio();
    const ethValue = ETH(pethValue.times(pethPrice));

    if (unit === ETH) return ethValue;

    const ethPrice = await this.get('price').getEthPrice();
    const usdValue = ethValue.times(ethPrice);

    if (unit === USD) return usdValue;

    throw new Error(
      `Don't know how to get collateral value in ${unit ? unit.symbol : unit}`
    );
  }

  async getDebtValue(cdpId, unit = DAI) {
    const hexCdpId = numberToBytes32(cdpId);
    // we need to use the Web3.js contract interface to get the return value
    // from the non-constant function `tab`
    const tub = this._smartContract().getWeb3ContractByName(contracts.SAI_TUB);
    const tab = await new Promise((resolve, reject) =>
      tub.tab.call(hexCdpId, (err, val) => (err ? reject(err) : resolve(val)))
    );
    const daiDebt = DAI.wei(tab.toString());
    switch (unit) {
      case DAI:
        return daiDebt;
      case USD: {
        const targetPrice = await this.getTargetPrice();
        return daiDebt.times(targetPrice);
      }
    }
  }

  //updates compound interest calculations for all CDPs.  Used by tests that depend on a fee
  async _drip() {
    return this._tubContract().drip();
  }

  async getGovernanceFee(cdpId, unit = USD) {
    const hexCdpId = numberToBytes32(cdpId);
    // we need to use the Web3.js contract interface to get the return value
    // from the non-constant function `rap`
    const tub = this._smartContract().getWeb3ContractByName(contracts.SAI_TUB);
    const rap = await new Promise((resolve, reject) =>
      tub.rap.call(hexCdpId, (err, val) => (err ? reject(err) : resolve(val)))
    );
    const usdFee = USD.wei(rap);
    switch (unit) {
      case USD:
        return usdFee;
      case MKR: {
        const price = await this.get('price').getMkrPrice();
        return usdFee.div(price);
      }
    }
  }

  async getCollateralizationRatio(cdpId) {
    const usdDebt = await this.getDebtValue(cdpId, USD);
    // avoid division by 0
    if (usdDebt.eq(0)) return Infinity;

    const [pethPrice, pethCollateral] = await Promise.all([
      this.get('price').getPethPrice(),
      this.getCollateralValue(cdpId, PETH)
    ]);
    return pethCollateral
      .times(pethPrice)
      .div(usdDebt)
      .toNumber();
  }

  async getLiquidationRatio() {
    const value = await this._tubContract().mat();
    return new BigNumber(value.toString()).dividedBy(RAY).toNumber();
  }

  async getLiquidationPenalty() {
    const value = await this._tubContract().axe();

    return new BigNumber(value.toString())
      .dividedBy(RAY)
      .minus(1)
      .toNumber();
  }

  async getTargetPrice() {
    // we need to use the Web3.js contract interface to get the return value
    // from the non-constant function `par()`
    const vox = this._smartContract().getWeb3ContractByName(contracts.SAI_VOX);
    const par = await new Promise((resolve, reject) =>
      vox.par.call((err, val) => (err ? reject(err) : resolve(val)))
    );

    return USD_DAI.ray(par);
  }

  async getLiquidationPrice(cdpId) {
    const [debt, liqRatio, collateral] = await Promise.all([
      this.getDebtValue(cdpId, USD),
      this.getLiquidationRatio(),
      this.getCollateralValue(cdpId)
    ]);
    if (collateral.eq(0)) return USD_ETH(Infinity);
    return debt.times(liqRatio).div(collateral);
  }

  async isSafe(cdpId) {
    const [liqPrice, ethPrice] = await Promise.all([
      this.getLiquidationPrice(cdpId),
      this.get('price').getEthPrice()
    ]);
    return USD_ETH(ethPrice).gte(liqPrice);
  }

  getAnnualGovernanceFee() {
    return this._tubContract()
      .fee()
      .then(bn => {
        const fee = new BigNumber(bn.toString()).dividedBy(RAY);
        const secondsPerYear = 60 * 60 * 24 * 365;
        BigNumber.config({ POW_PRECISION: 100 });
        return fee
          .pow(secondsPerYear)
          .minus(1)
          .toNumber();
      });
  }

  async getSystemCollateralization() {
    const dai = this.get('token').getToken(DAI);
    const [
      totalWethLocked,
      wethPrice,
      daiSupply,
      targetPrice
    ] = await Promise.all([
      this._tubContract().pie(),
      this.get('price').getEthPrice(),
      dai.totalSupply(),
      this.getTargetPrice()
    ]);

    const totalCollateralValue = new BigNumber(totalWethLocked)
      .div(WAD)
      .times(wethPrice.toBigNumber());
    const systemDaiDebt = daiSupply.times(targetPrice);
    return totalCollateralValue.div(systemDaiDebt.toBigNumber()).toNumber();
  }

  async getWethToPethRatio() {
    const value = await this._tubContract().per();
    return new BigNumber(value.toString()).dividedBy(RAY).toNumber();
  }

  give(cdpId, newAddress, options = {}) {
    const hexCdpId = numberToBytes32(cdpId);
    return this._tubContract().give(hexCdpId, newAddress, options);
  }

  bite(cdpId, options = {}) {
    const hexCdpId = numberToBytes32(cdpId);
    return this._tubContract().bite(hexCdpId, options);
  }

  freeEthProxy(dsProxyAddress, cdpId, amount) {
    const hexCdpId = numberToBytes32(cdpId);
    const value = getCurrency(amount, ETH).toEthersBigNumber('wei');

    return this._saiProxyTubContract().free(
      this._tubContract().address,
      hexCdpId,
      value,
      {
        dsProxyAddress,
        metadata: {
          action: {
            name: 'free',
            id: cdpId,
            amount: getCurrency(amount, ETH),
            proxy: true
          }
        }
      }
    );
  }

  lockEthProxy(dsProxyAddress, cdpId, amount) {
    const hexCdpId = numberToBytes32(cdpId);
    const value = getCurrency(amount, ETH).toEthersBigNumber('wei');

    return this._saiProxyTubContract().lock(
      this._tubContract().address,
      hexCdpId,
      {
        dsProxyAddress,
        value,
        metadata: {
          action: {
            name: 'lock',
            id: cdpId,
            amount: getCurrency(amount, ETH),
            proxy: true
          }
        }
      }
    );
  }

  drawDaiProxy(dsProxyAddress, cdpId, amount) {
    const hexCdpId = numberToBytes32(cdpId);
    const value = getCurrency(amount, DAI).toEthersBigNumber('wei');

    return this._saiProxyTubContract().draw(
      this._tubContract().address,
      hexCdpId,
      value,
      {
        dsProxyAddress,
        metadata: {
          action: {
            name: 'draw',
            id: cdpId,
            amount: getCurrency(amount, DAI),
            proxy: true
          }
        }
      }
    );
  }

  giveProxy(dsProxyAddress, cdpId, newAddress) {
    const hexCdpId = numberToBytes32(cdpId);

    return this._saiProxyTubContract().give(
      this._tubContract().address,
      hexCdpId,
      newAddress,
      {
        dsProxyAddress,
        metadata: {
          action: {
            name: 'give',
            id: cdpId,
            to: newAddress,
            proxy: true
          }
        }
      }
    );
  }

  @tracksTransactions
  async wipeDaiProxy(dsProxyAddress, cdpId, amount, { useOtc, promise }) {
    const hexCdpId = numberToBytes32(cdpId);
    const value = getCurrency(amount, DAI).toEthersBigNumber('wei');

    await this.get('allowance').requireAllowance(DAI, dsProxyAddress, {
      promise
    });
    // Only require MKR allowance if paying fee using MKR (if using OTC, no need
    // to approve MKR right now)
    if (!useOtc) {
<<<<<<< HEAD
      await this.enoughMkrToWipe(cdpId, amount, DAI);
=======
      await this._throwIfNotEnoughMkrToWipe(cdpId, amount, DAI);
>>>>>>> fc8f5f5a
      await this.get('allowance').requireAllowance(MKR, dsProxyAddress, {
        promise
      });
    }

    const options = {
      dsProxyAddress,
      metadata: {
        action: {
          name: 'wipe',
          id: cdpId,
          amount: getCurrency(amount, DAI),
          otc: useOtc,
          proxy: true
        }
      },
      promise
    };

    // If using OTC to buy MKR to pay fee, pass OTC address to SaiProxy wipe()
    // method
    return useOtc
      ? this._saiProxyTubContract()['wipe(address,bytes32,uint256,address)'](
          this._tubContract().address,
          hexCdpId,
          value,
          this._smartContract().getContractAddressByName(contracts.MAKER_OTC),
          options
        )
      : this._saiProxyTubContract()['wipe(address,bytes32,uint256)'](
          this._tubContract().address,
          hexCdpId,
          value,
          options
        );
  }

  @tracksTransactions
  async shutProxy(dsProxyAddress, cdpId, { useOtc, promise }) {
    const hexCdpId = numberToBytes32(cdpId);

    await this.get('allowance').requireAllowance(DAI, dsProxyAddress, {
      promise
    });
    // Only require MKR allowance and balance if paying fee using MKR (if using
    // OTC, no need to approve MKR right now)
    if (!useOtc) {
      const debt = await this.getDebtValue(cdpId, DAI);
<<<<<<< HEAD
      await this.enoughMkrToWipe(cdpId, debt);
=======
      await this._throwIfNotEnoughMkrToWipe(cdpId, debt);
>>>>>>> fc8f5f5a
      await this.get('allowance').requireAllowance(MKR, dsProxyAddress, {
        promise
      });
    }

    const options = {
      dsProxyAddress,
      metadata: {
        action: {
          name: 'close',
          id: cdpId,
          otc: useOtc,
          proxy: true
        }
      },
      promise
    };

    // If using OTC to buy MKR to pay fee, pass OTC address to SaiProxy shut()
    // method
    return useOtc
      ? this._saiProxyTubContract()['shut(address,bytes32,address)'](
          this._tubContract().address,
          hexCdpId,
          this._smartContract().getContractAddressByName(contracts.MAKER_OTC),
          options
        )
      : this._saiProxyTubContract()['shut(address,bytes32)'](
          this._tubContract().address,
          hexCdpId,
          options
        );
  }
}<|MERGE_RESOLUTION|>--- conflicted
+++ resolved
@@ -462,11 +462,7 @@
     // Only require MKR allowance if paying fee using MKR (if using OTC, no need
     // to approve MKR right now)
     if (!useOtc) {
-<<<<<<< HEAD
-      await this.enoughMkrToWipe(cdpId, amount, DAI);
-=======
       await this._throwIfNotEnoughMkrToWipe(cdpId, amount, DAI);
->>>>>>> fc8f5f5a
       await this.get('allowance').requireAllowance(MKR, dsProxyAddress, {
         promise
       });
@@ -515,11 +511,7 @@
     // OTC, no need to approve MKR right now)
     if (!useOtc) {
       const debt = await this.getDebtValue(cdpId, DAI);
-<<<<<<< HEAD
-      await this.enoughMkrToWipe(cdpId, debt);
-=======
       await this._throwIfNotEnoughMkrToWipe(cdpId, debt);
->>>>>>> fc8f5f5a
       await this.get('allowance').requireAllowance(MKR, dsProxyAddress, {
         promise
       });
