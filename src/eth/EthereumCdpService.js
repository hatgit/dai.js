--- conflicted
+++ resolved
@@ -183,13 +183,8 @@
 
   async getCollateralizationRatio(cdpId) {
     const [daiDebt, pethPrice, pethCollateral] = await Promise.all([
-<<<<<<< HEAD
       this.getCdpDebtInUSD(cdpId),
-      this.get('priceFeed').getPethPrice(),
-=======
-      this.getCdpDebt(cdpId),
       this.get('price').getPethPrice(),
->>>>>>> 90621506
       this.getCdpCollateralInPeth(cdpId)
     ]);
     return (pethCollateral * pethPrice) / daiDebt;
