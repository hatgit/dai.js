import PrivateService from '../core/PrivateService';
import contracts from '../../contracts/contracts';
import Cdp from './Cdp';
import BigNumber from 'bignumber.js';
import { WAD, RAY } from '../utils/constants';
import {
  getCurrency,
  USD_DAI,
  USD_ETH,
  DAI,
  ETH,
  PETH,
  WETH,
  MKR,
  USD
} from './Currency';
import { numberToBytes32 } from '../utils/conversion';

export default class EthereumCdpService extends PrivateService {
  /**
   * @param {string} name
   */
  constructor(name = 'cdp') {
    super(name, [
      'smartContract',
      'token',
      'conversion',
      'allowance',
      'price',
      'event'
    ]);
  }

  _smartContract() {
    return this.get('smartContract');
  }

  _tubContract() {
    return this._smartContract().getContractByName(contracts.SAI_TUB);
  }

  _web3Service() {
    return this._smartContract().get('web3');
  }

  _conversionService() {
    return this.get('conversion');
  }

  openCdp() {
    return new Cdp(this).transactionObject();
  }

  shut(cdpId) {
    const hexCdpId = numberToBytes32(cdpId);
    console.log('just before allowance in shut');
    return Promise.all([
      this.get('allowance').requireAllowance(MKR, this._tubContract().address),
      this.get('allowance').requireAllowance(DAI, this._tubContract().address)
    ]).then(() => {
<<<<<<< HEAD
      console.log('got past allowances in shut');
      return this._transactionManager().createTransactionHybrid(
        this._tubContract().shut(hexCdpId, {
          gasLimit: 4000000,
          gasPrice: 12000000000
        })
      );
=======
      return this._tubContract().shut(hexCdpId, { gasLimit: 4000000 });
>>>>>>> 1a9fc122
    });
  }

  async lockEth(cdpId, amount, unit = ETH) {
    await this._conversionService().convertEthToWeth(amount, unit);
    return this.lockWeth(cdpId, amount);
  }

  async lockWeth(cdpId, amount, unit = WETH) {
    const wethPerPeth = await this.get('price').getWethToPethRatio();
    const weth = getCurrency(amount, unit);
    await this._conversionService().convertWethToPeth(weth);

    return this.lockPeth(cdpId, weth.div(wethPerPeth));
  }

  async lockPeth(cdpId, amount, unit = PETH) {
    const hexCdpId = numberToBytes32(cdpId);
    const value = getCurrency(amount, unit).toEthersBigNumber('wei');
    console.log('just before allowance in peth');
    await this.get('allowance').requireAllowance(
      PETH,
<<<<<<< HEAD
      this._tubContract().getAddress()
    );
    console.log('got past allowance in lock peth');
    return this._transactionManager().createTransactionHybrid(
      this._tubContract().lock(hexCdpId, value, {
        gasLimit: 4000000,
        gasPrice: 12000000000
      })
=======
      this._tubContract().address
>>>>>>> 1a9fc122
    );
    return this._tubContract().lock(hexCdpId, value);
  }

  freePeth(cdpId, amount, unit = PETH) {
    const hexCdpId = numberToBytes32(cdpId);
    const value = getCurrency(amount, unit).toEthersBigNumber('wei');
    return this._tubContract().free(hexCdpId, value, { gasLimit: 200000 });
  }

  async drawDai(cdpId, amount, unit = DAI) {
    const hexCdpId = numberToBytes32(cdpId);
    const value = getCurrency(amount, unit).toEthersBigNumber('wei');
<<<<<<< HEAD

    return await this._transactionManager().createTransactionHybrid(
      this._tubContract().draw(hexCdpId, value, {
        gasLimit: 4000000,
        gasPrice: 12000000000
      })
    );
=======
    return this._tubContract().draw(hexCdpId, value, { gasLimit: 4000000 });
>>>>>>> 1a9fc122
  }

  async wipeDai(cdpId, amount, unit = DAI) {
    const hexCdpId = numberToBytes32(cdpId);
    const value = getCurrency(amount, unit).toEthersBigNumber('wei');
    console.log('just before allowance in wipe');
    await Promise.all([
      this.get('allowance').requireAllowance(MKR, this._tubContract().address),
      this.get('allowance').requireAllowance(DAI, this._tubContract().address)
    ]);
<<<<<<< HEAD
    console.log('got past allowances in wipe');
    return await this._transactionManager().createTransactionHybrid(
      this._tubContract().wipe(hexCdpId, value, {
        gasLimit: 4000000,
        gasPrice: 12000000000
      })
    );
=======
    return this._tubContract().wipe(hexCdpId, value, { gasLimit: 4000000 });
>>>>>>> 1a9fc122
  }

  getInfo(cdpId) {
    const hexCdpId = numberToBytes32(cdpId);
    return this._tubContract().cups(hexCdpId);
  }

  async getCollateralValue(cdpId, unit = ETH) {
    const hexCdpId = numberToBytes32(cdpId);
    const pethValue = PETH.wei(await this._tubContract().ink(hexCdpId));
    if (unit === PETH) return pethValue;

    const pethPrice = await this.get('price').getWethToPethRatio();
    const ethValue = ETH(pethValue.times(pethPrice));

    if (unit === ETH) return ethValue;

    const ethPrice = await this.get('price').getEthPrice();
    const usdValue = ethValue.times(ethPrice);

    if (unit === USD) return usdValue;

    throw new Error(
      `Don't know how to get collateral value in ${unit ? unit.symbol : unit}`
    );
  }

  async getDebtValue(cdpId, unit = DAI) {
    const hexCdpId = numberToBytes32(cdpId);
    // we need to use the Web3.js contract interface to get the return value
    // from the non-constant function `tab`
    const tub = this._smartContract().getWeb3ContractByName(contracts.SAI_TUB);
    const tab = await new Promise((resolve, reject) =>
      tub.tab.call(hexCdpId, (err, val) => (err ? reject(err) : resolve(val)))
    );
    const daiDebt = DAI.wei(tab.toString());
    switch (unit) {
      case DAI:
        return daiDebt;
      case USD: {
        const targetPrice = await this.getTargetPrice();
        return daiDebt.times(targetPrice);
      }
    }
  }

  //updates compound interest calculations for all CDPs.  Used by tests that depend on a fee
  async _drip() {
    return this._tubContract().drip();
  }

  async getGovernanceFee(cdpId, unit = MKR) {
    const hexCdpId = numberToBytes32(cdpId);
    // we need to use the Web3.js contract interface to get the return value
    // from the non-constant function `rap`
    const tub = this._smartContract().getWeb3ContractByName(contracts.SAI_TUB);
    const rap = await new Promise((resolve, reject) =>
      tub.rap.call(hexCdpId, (err, val) => (err ? reject(err) : resolve(val)))
    );
    const mkrFee = MKR.wei(rap);
    switch (unit) {
      case MKR:
        return mkrFee;
      case USD: {
        const price = await this.get('price').getMkrPrice();
        return mkrFee.times(price);
      }
    }
  }

  async getCollateralizationRatio(cdpId) {
    const usdDebt = await this.getDebtValue(cdpId, USD);
    // avoid division by 0
    if (usdDebt.eq(0)) return Infinity;

    const [pethPrice, pethCollateral] = await Promise.all([
      this.get('price').getPethPrice(),
      this.getCollateralValue(cdpId, PETH)
    ]);
    return pethCollateral
      .times(pethPrice)
      .div(usdDebt)
      .toNumber();
  }

  async getLiquidationRatio() {
    const value = await this._tubContract().mat();
    return new BigNumber(value.toString()).dividedBy(RAY).toNumber();
  }

  async getLiquidationPenalty() {
    const value = await this._tubContract().axe();

    return new BigNumber(value.toString())
      .dividedBy(RAY)
      .minus(1)
      .toNumber();
  }

  async getTargetPrice() {
    // we need to use the Web3.js contract interface to get the return value
    // from the non-constant function `par()`
    const vox = this._smartContract().getWeb3ContractByName(contracts.SAI_VOX);
    const par = await new Promise((resolve, reject) =>
      vox.par.call((err, val) => (err ? reject(err) : resolve(val)))
    );

    return USD_DAI.ray(par);
  }

  async getLiquidationPrice(cdpId) {
    const [debt, liqRatio, collateral] = await Promise.all([
      this.getDebtValue(cdpId, USD),
      this.getLiquidationRatio(),
      this.getCollateralValue(cdpId)
    ]);
    return debt.times(liqRatio).div(collateral);
  }

  async isSafe(cdpId) {
    const [liqPrice, ethPrice] = await Promise.all([
      this.getLiquidationPrice(cdpId),
      this.get('price').getEthPrice()
    ]);
    return USD_ETH(ethPrice).gte(liqPrice);
  }

  getAnnualGovernanceFee() {
    return this._tubContract()
      .fee()
      .then(bn => {
        const fee = new BigNumber(bn.toString()).dividedBy(RAY);
        const secondsPerYear = 60 * 60 * 24 * 365;
        BigNumber.config({ POW_PRECISION: 100 });
        return fee
          .pow(secondsPerYear)
          .minus(1)
          .toNumber();
      });
  }

  async getSystemCollateralization() {
    const dai = this.get('token').getToken(DAI);
    const [
      _totalWethLocked,
      wethPrice,
      daiSupply,
      targetPrice
    ] = await Promise.all([
      this._tubContract().pie(),
      this.get('price').getEthPrice(),
      dai.totalSupply(),
      this.getTargetPrice()
    ]);

    const totalCollateralValue = new BigNumber(_totalWethLocked)
      .div(WAD)
      .times(wethPrice.toBigNumber());
    const systemDaiDebt = daiSupply.times(targetPrice);
    return totalCollateralValue.div(systemDaiDebt.toBigNumber()).toNumber();
  }

  async getWethToPethRatio() {
    const value = await this._tubContract().per();
    return new BigNumber(value.toString()).dividedBy(RAY).toNumber();
  }

  give(cdpId, newAddress) {
    const hexCdpId = numberToBytes32(cdpId);
    return this._tubContract().give(hexCdpId, newAddress);
  }

  bite(cdpId) {
    const hexCdpId = numberToBytes32(cdpId);
    return this._tubContract().bite(hexCdpId, { gasLimit: 4000000 });
  }
}<|MERGE_RESOLUTION|>--- conflicted
+++ resolved
@@ -58,17 +58,11 @@
       this.get('allowance').requireAllowance(MKR, this._tubContract().address),
       this.get('allowance').requireAllowance(DAI, this._tubContract().address)
     ]).then(() => {
-<<<<<<< HEAD
       console.log('got past allowances in shut');
-      return this._transactionManager().createTransactionHybrid(
-        this._tubContract().shut(hexCdpId, {
-          gasLimit: 4000000,
-          gasPrice: 12000000000
-        })
-      );
-=======
-      return this._tubContract().shut(hexCdpId, { gasLimit: 4000000 });
->>>>>>> 1a9fc122
+      return this._tubContract().shut(hexCdpId, {
+        gasLimit: 4000000,
+        gasPrice: 12000000000
+      });
     });
   }
 
@@ -91,20 +85,13 @@
     console.log('just before allowance in peth');
     await this.get('allowance').requireAllowance(
       PETH,
-<<<<<<< HEAD
-      this._tubContract().getAddress()
-    );
-    console.log('got past allowance in lock peth');
-    return this._transactionManager().createTransactionHybrid(
-      this._tubContract().lock(hexCdpId, value, {
-        gasLimit: 4000000,
-        gasPrice: 12000000000
-      })
-=======
       this._tubContract().address
->>>>>>> 1a9fc122
-    );
-    return this._tubContract().lock(hexCdpId, value);
+    );
+    console.log('got past allowances in lockPeth');
+    return this._tubContract().lock(hexCdpId, value, {
+      gasLimit: 4000000,
+      gasPrice: 12000000000
+    });
   }
 
   freePeth(cdpId, amount, unit = PETH) {
@@ -116,17 +103,10 @@
   async drawDai(cdpId, amount, unit = DAI) {
     const hexCdpId = numberToBytes32(cdpId);
     const value = getCurrency(amount, unit).toEthersBigNumber('wei');
-<<<<<<< HEAD
-
-    return await this._transactionManager().createTransactionHybrid(
-      this._tubContract().draw(hexCdpId, value, {
-        gasLimit: 4000000,
-        gasPrice: 12000000000
-      })
-    );
-=======
-    return this._tubContract().draw(hexCdpId, value, { gasLimit: 4000000 });
->>>>>>> 1a9fc122
+    return this._tubContract().draw(hexCdpId, value, {
+      gasLimit: 4000000,
+      gasPrice: 12000000000
+    });
   }
 
   async wipeDai(cdpId, amount, unit = DAI) {
@@ -137,17 +117,8 @@
       this.get('allowance').requireAllowance(MKR, this._tubContract().address),
       this.get('allowance').requireAllowance(DAI, this._tubContract().address)
     ]);
-<<<<<<< HEAD
     console.log('got past allowances in wipe');
-    return await this._transactionManager().createTransactionHybrid(
-      this._tubContract().wipe(hexCdpId, value, {
-        gasLimit: 4000000,
-        gasPrice: 12000000000
-      })
-    );
-=======
     return this._tubContract().wipe(hexCdpId, value, { gasLimit: 4000000 });
->>>>>>> 1a9fc122
   }
 
   getInfo(cdpId) {
