import contracts from '../../contracts/contracts';

export default class Cdp {
  constructor(cdpService, cdpId = null) {
    this._cdpService = cdpService;
    this._transactionManager = this._cdpService.get('transactionManager');
    this._smartContractService = this._cdpService.get('smartContract');
    if (cdpId === null) {
      this._cdpIdPromise = this._newCdpPromise();
    } else {
      this._cdpIdPromise = Promise.resolve(cdpId);
    }
  }

  _captureCdpIdPromise(tubContract) {
    const ethersSigner = this._smartContractService.get('web3').ethersSigner();
    const ethersUtils = this._smartContractService.get('web3').ethersUtils();

    return new Promise(resolve => {
      // Event handlers need to be registered on the inner Ethers.js contract, for now
      tubContract._original.onlognewcup = function(address, cdpIdBytes32) {
        if (ethersSigner.address.toLowerCase() == address.toLowerCase()) {
          const cdpId = ethersUtils.bigNumberify(cdpIdBytes32).toNumber();
          this.removeListener();
          resolve(cdpId);
        }
      };
    });
  }

  _newCdpPromise() {
    const tubContract = this._smartContractService.getContractByName(
      contracts.SAI_TUB
    );
    const captureCdpIdPromise = this._captureCdpIdPromise(tubContract);
    const contractPromise = tubContract.open();
    this._transactionObject = this._transactionManager.createTransactionHybrid(
      contractPromise,
      this
    );

    return Promise.all([captureCdpIdPromise, contractPromise]).then(
      result => result[0]
    );
  }

  transactionObject() {
    return this._transactionObject;
  }

  getCdpId() {
    return this._cdpIdPromise;
  }

  async shut() {
    const id = await this.getCdpId();
    return this._cdpService.shutCdp(id);
  }

  async getInfo() {
    const id = await this.getCdpId();
    return this._cdpService.getCdpInfo(id);
  }

  async getCollateralAmountInPeth() {
    const id = await this.getCdpId();
    return this._cdpService.getCdpCollateralInPeth(id);
  }

<<<<<<< HEAD
  getCollateralAmountInEth() {
    return this.getCdpId().then(id =>
      this._cdpService.getCdpCollateralInEth(id)
    );
  }

  getCollateralAmountInUSD() {
    return this.getCdpId().then(id =>
      this._cdpService.getCdpCollateralInUSD(id)
    );
  }

  getDebtAmount() {
    return this.getCdpId().then(id => this._cdpService.getCdpDebt(id));
=======
  async getDebtAmount() {
    const id = await this.getCdpId();
    return this._cdpService.getCdpDebt(id);
>>>>>>> 20e98a5a
  }

  async getCollateralizationRatio() {
    const id = await this.getCdpId();
    return this._cdpService.getCollateralizationRatio(id);
  }

  async getLiquidationPriceEthUSD() {
    const id = await this.getCdpId();
    return this._cdpService.getLiquidationPriceEthUSD(id);
  }

  async isSafe() {
    const id = await this.getCdpId();
    return this._cdpService.isCdpSafe(id);
  }

  async lockEth(eth) {
    const id = await this.getCdpId();
    return this._cdpService.lockEth(id, eth);
  }

  async lockWeth(weth) {
    const id = await this.getCdpId();
    return this._cdpService.lockWeth(id, weth);
  }

  async lockPeth(eth) {
    const id = await this.getCdpId();
    return this._cdpService.lockPeth(id, eth);
  }

  async drawDai(amount) {
    const id = await this.getCdpId();
    return this._cdpService.drawDai(id, amount);
  }

  async freePeth(amount) {
    const id = await this.getCdpId();
    return this._cdpService.freePeth(id, amount);
  }

  async wipeDai(amount) {
    const id = await this.getCdpId();
    return this._cdpService.wipeDai(id, amount);
  }

  async give(newAddress) {
    const id = await this.getCdpId();
    return this._cdpService.give(id, newAddress);
  }
}<|MERGE_RESOLUTION|>--- conflicted
+++ resolved
@@ -67,7 +67,6 @@
     return this._cdpService.getCdpCollateralInPeth(id);
   }
 
-<<<<<<< HEAD
   getCollateralAmountInEth() {
     return this.getCdpId().then(id =>
       this._cdpService.getCdpCollateralInEth(id)
@@ -82,11 +81,6 @@
 
   getDebtAmount() {
     return this.getCdpId().then(id => this._cdpService.getCdpDebt(id));
-=======
-  async getDebtAmount() {
-    const id = await this.getCdpId();
-    return this._cdpService.getCdpDebt(id);
->>>>>>> 20e98a5a
   }
 
   async getCollateralizationRatio() {
