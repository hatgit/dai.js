--- conflicted
+++ resolved
@@ -59,14 +59,6 @@
   transactionObject() {
     return this._transactionObject;
   }
-<<<<<<< HEAD
-=======
-
-  getId() {
-    console.warn('getId() is deprecated; use the .id property instead');
-    return Promise.resolve(this.id);
-  }
->>>>>>> fc8f5f5a
 }
 
 // each of these methods just calls the method of the same name on the service
