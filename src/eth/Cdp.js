--- conflicted
+++ resolved
@@ -62,102 +62,6 @@
   getId() {
     return this._cdpIdPromise;
   }
-<<<<<<< HEAD
-
-  async shut() {
-    const id = await this.getCdpId();
-    return this._cdpService.shutCdp(id);
-  }
-
-  async getInfo() {
-    const id = await this.getCdpId();
-    return this._cdpService.getCdpInfo(id);
-  }
-
-  async getCollateralValueInPeth() {
-    const id = await this.getCdpId();
-    return this._cdpService.getCdpCollateralInPeth(id);
-  }
-
-  getCollateralValueInEth() {
-    return this.getCdpId().then(id =>
-      this._cdpService.getCdpCollateralInEth(id)
-    );
-  }
-
-  getCollateralValueInUSD() {
-    return this.getCdpId().then(id =>
-      this._cdpService.getCdpCollateralInUSD(id)
-    );
-  }
-
-  getDebtValueInDai() {
-    return this.getCdpId().then(id => this._cdpService.getCdpDebtInDai(id));
-  }
-
-  getDebtValueInUSD() {
-    return this.getCdpId().then(id => this._cdpService.getCdpDebtInUSD(id));
-  }
-
-  getFeeInUSD() {
-    return this.getCdpId().then(id => this._cdpService.getMKRFeeInUSD(id));
-  }
-
-  getFeeInMKR() {
-    return this.getCdpId().then(id => this._cdpService.getMKRFeeInMKR(id));
-  }
-
-  async getCollateralizationRatio() {
-    const id = await this.getCdpId();
-    return this._cdpService.getCollateralizationRatio(id);
-  }
-
-  async getLiquidationPriceEthUSD() {
-    const id = await this.getCdpId();
-    return this._cdpService.getLiquidationPriceEthUSD(id);
-  }
-
-  async isSafe() {
-    const id = await this.getCdpId();
-    return this._cdpService.isCdpSafe(id);
-  }
-
-  async lockEth(eth) {
-    const id = await this.getCdpId();
-    return this._cdpService.lockEth(id, eth);
-  }
-
-  async lockWeth(weth) {
-    const id = await this.getCdpId();
-    return this._cdpService.lockWeth(id, weth);
-  }
-
-  async lockPeth(eth) {
-    const id = await this.getCdpId();
-    return this._cdpService.lockPeth(id, eth);
-  }
-
-  async drawDai(amount) {
-    const id = await this.getCdpId();
-    return this._cdpService.drawDai(id, amount);
-  }
-
-  async freePeth(amount) {
-    const id = await this.getCdpId();
-    return this._cdpService.freePeth(id, amount);
-  }
-
-  async wipeDai(amount) {
-    const id = await this.getCdpId();
-    return this._cdpService.wipeDai(id, amount);
-  }
-
-  async give(newAddress) {
-    const id = await this.getCdpId();
-    return this._cdpService.give(id, newAddress);
-  }
-}
-=======
 }
 
 // each of these methods just calls the method of the same name on the service
@@ -171,6 +75,8 @@
   'getCollateralizationRatio',
   'getDebtValueInDai',
   'getDebtValueInUSD',
+  'getMkrFeeInUSD',
+  'getMkrFeeInMkr',
   'getInfo',
   'getLiquidationPriceEthUSD',
   'give',
@@ -191,5 +97,4 @@
     };
     return acc;
   }, {})
-);
->>>>>>> 984c06fa
+);