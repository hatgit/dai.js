--- conflicted
+++ resolved
@@ -10,26 +10,15 @@
     return this._contract.name();
   }
 
-<<<<<<< HEAD
-  async deposit(amount, unit = ETH) {
+  deposit(amount, unit = ETH) {
     console.log('got inside deposit');
-    const value = this._valueForContract(amount, unit);
-
-    const txHybrid = this._transactionManager.createTransactionHybrid(
-      this._contract.deposit({
-        value: value,
-        gasPrice: 20000000000,
-        gasLimit: 4000000
-      })
-    );
-    console.log('hybrid back in deposit:', txHybrid);
+    const txHybrid = this._contract.deposit({
+      value: this._valueForContract(amount, unit),
+      gasPrice: 20000000000,
+      gasLimit: 4000000
+    });
+    console.log('txHybrid about to return in deposit:', txHybrid);
     return txHybrid;
-=======
-  deposit(amount, unit = ETH) {
-    return this._contract.deposit({
-      value: this._valueForContract(amount, unit)
-    });
->>>>>>> 1a9fc122
   }
 
   withdraw(amount, unit = ETH) {
