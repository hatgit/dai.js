--- conflicted
+++ resolved
@@ -7,20 +7,15 @@
     this._tub = tub;
   }
 
-<<<<<<< HEAD
-  async join(amount, unit = WETH) {
+  join(amount, unit = WETH) {
     console.log('got inside join');
-    const value = await this._valueForContract(amount, unit);
-    const txHybrid = this._transactionManager.createTransactionHybrid(
-      this._tub.join(value, { gasLimit: 4000000, gasPrice: 20000000000 })
-    );
-    console.log('hybrid about to return in join:', txHybrid);
+    const value = this._valueForContract(amount, unit);
+    const txHybrid = this._tub.join(value, {
+      gasLimit: 200000,
+      gasPrice: 12000000000
+    });
+    console.log('txHybrid about to return in join:', txHybrid);
     return txHybrid;
-=======
-  join(amount, unit = WETH) {
-    const value = this._valueForContract(amount, unit);
-    return this._tub.join(value, { gasLimit: 200000 });
->>>>>>> 1a9fc122
   }
 
   exit(amount, unit = WETH) {
