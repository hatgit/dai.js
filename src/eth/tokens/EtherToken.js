--- conflicted
+++ resolved
@@ -30,15 +30,6 @@
     return Promise.resolve(true);
   }
 
-<<<<<<< HEAD
-  async transfer(toAddress, transferValue) {
-    const nonce = await this._transactionManager.get('nonce').getNonce();
-    const valueInWei = utils.parseEther(transferValue).toString();
-    const defaultAccount = this._web3.defaultAccount();
-    const tx = this._web3.eth.sendTransaction({
-      nonce: nonce,
-      from: defaultAccount,
-=======
   transfer(toAddress, amount, unit = ETH) {
     const value = getCurrency(amount, unit)
       .toEthersBigNumber('wei')
@@ -46,7 +37,6 @@
     const currentAccount = this._web3.currentAccount();
     const tx = this._web3.eth.sendTransaction({
       from: currentAccount,
->>>>>>> aa86e7e9
       to: toAddress,
       value
       //gasPrice: 500000000
