import PublicService from '../core/PublicService';
import Web3Service from './Web3Service';
import contracts from '../../contracts/contracts';
import tokens from '../../contracts/tokens';
import networks from '../../contracts/networks';
import { Contract } from 'ethers';

export default class SmartContractService extends PublicService {

  static buildTestService(web3 = null) {
    const service = new SmartContractService();
    web3 = web3 || Web3Service.buildTestService();

    service.manager()
      .inject('log', web3.get('log'))
      .inject('web3', web3);

<<<<<<< HEAD
    //console.log('web3 is: ', web3);
=======
>>>>>>> 1f5c1e3a
    return service;
  }

  constructor(name = 'smartContract') {
    super(name, ['web3', 'log']);
  }

  getContractByAddressAndAbi(address, abi) {
    if (!address) {
      throw Error('Contract address is required');
    }

    let createdContract = new Contract(address, abi, this.get('web3').ethersSigner());
    return createdContract;

  }

  getContractByName(name, version = null) {
    if (Object.keys(contracts).indexOf(name) < 0 && Object.keys(tokens).indexOf(name) < 0) {
      throw new Error('Provided name "' + name + '" is not a contract');
    }

    const contractInfo = this._selectContractVersion(this._getCurrentNetworkMapping(name), version);

    if (contractInfo === null) {
      throw new Error('Cannot find version ' + version + ' of contract ' + name);
    }

    return this.getContractByAddressAndAbi(contractInfo.address, contractInfo.abi);
  }

  stringToBytes32(text) {
    var data = utils.toUtf8Bytes(text);
    if (data.length > 32) { throw new Error('too long'); }
    data = utils.padZeros(data, 32);
    return utils.hexlify(data);
  }

  _selectContractVersion(mapping, version) {
    if (version === null) {
      version = Math.max(...mapping.map(info => info.version));
    }

    let result = null;
    mapping.forEach(info => {
      if (info.version === version) {
        result = info;
      }
    });

    return result;
  }

  _getCurrentNetworkMapping(contractName) {
    const networkId = this.get('web3').networkId(),
      mapping = networks.filter((m)=> m.networkId === networkId);

    if (mapping.length < 1) {
      /* istanbul ignore next */
      throw new Error('Network ID ' + networkId + ' not found in mapping.');
    }

    if (typeof mapping[0].addresses[contractName] === 'undefined') {
      /* istanbul ignore next */
      throw new Error('Contract ' + contractName + ' not found in mapping of network with ID ' + networkId);
    }

    return mapping[0].addresses[contractName];
  }

}<|MERGE_RESOLUTION|>--- conflicted
+++ resolved
@@ -15,10 +15,7 @@
       .inject('log', web3.get('log'))
       .inject('web3', web3);
 
-<<<<<<< HEAD
     //console.log('web3 is: ', web3);
-=======
->>>>>>> 1f5c1e3a
     return service;
   }
 
