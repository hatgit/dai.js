--- conflicted
+++ resolved
@@ -174,12 +174,9 @@
     for (let event of this.constructor.states) {
       tx.on(event, () => this._listeners[key][event].forEach(cb => cb(tx)));
     }
-<<<<<<< HEAD
+
+    this._listeners[key].initialized.forEach(cb => cb(tx));
     this.clearExpiredListeners();
-=======
-
-    this._listeners[key].initialized.forEach(cb => cb(tx));
->>>>>>> 9344bff5
   }
 
   listen(key, handlers) {
