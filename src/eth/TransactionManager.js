import PublicService from '../core/PublicService';
import Web3Service from './Web3Service';
import TransactionObject from './TransactionObject';
import TransactionState from './TransactionState';
import ObjectWrapper from '../utils/ObjectWrapper';

let txId = 1;

export default class TransactionManager extends PublicService {
  static buildTestService(web3 = null, suppressOutput = true) {
    web3 = web3 || Web3Service.buildTestService(null, 5000, suppressOutput);
    const service = new TransactionManager();

    service
      .manager()
      .inject('web3', web3)
      .inject('log', web3.get('log'));

    return service;
  }

  constructor(name = 'transactionManager') {
    super(name, ['web3', 'log']);
    this._transactions = [];
    this._listeners = [];
  }

  createTransactionHybrid(
    contractTransaction,
    businessObject = null,
    implicitState = TransactionState.mined,
    parseLogs = null
  ) {
    const tx = new TransactionObject(
        contractTransaction,
        this.get('web3'),
        businessObject,
        parseLogs
      ),
      hybrid = this._getImplicitStatePromise(tx, implicitState);

    hybrid._original = tx;
<<<<<<< HEAD
    hybrid.getOriginalTransaction = () => tx;
=======
    hybrid._txId = txId++;
>>>>>>> 8301e8de

    if (businessObject) {
      ObjectWrapper.addWrapperInterface(hybrid, businessObject);
    }

    ObjectWrapper.addWrapperInterface(hybrid, tx, [
      'logs',
      'hash',
      'fees',
      'timeStamp',
      'timeStampSubmitted'
    ]);

    this._transactions.push(hybrid);
    this._listeners.forEach(cb => cb(hybrid));

    return hybrid;
  }

  getTransactions() {
    return this._transactions;
  }

  onNewTransaction(callback) {
    this._listeners.push(callback);
  }

  _getImplicitStatePromise(transaction, state) {
    switch (state) {
      case TransactionState.pending:
        return transaction.onPending();

      case TransactionState.mined:
        return transaction.onMined();

      case TransactionState.finalized:
        return transaction.onFinalized();

      default:
        throw new Error('Invalid implicit transaction state: ' + state);
    }
  }
}<|MERGE_RESOLUTION|>--- conflicted
+++ resolved
@@ -40,11 +40,8 @@
       hybrid = this._getImplicitStatePromise(tx, implicitState);
 
     hybrid._original = tx;
-<<<<<<< HEAD
     hybrid.getOriginalTransaction = () => tx;
-=======
     hybrid._txId = txId++;
->>>>>>> 8301e8de
 
     if (businessObject) {
       ObjectWrapper.addWrapperInterface(hybrid, businessObject);
