import PrivateService from '../core/PrivateService';
import contracts from '../../contracts/contracts';
import { getCurrency, ETH, PETH, WETH } from './Currency';

export default class TokenConversionService extends PrivateService {
  constructor(name = 'conversion') {
    super(name, ['smartContract', 'token', 'allowance']);
  }

  _getToken(token) {
    return this.get('token').getToken(token);
  }

  async convertEthToWeth(amount, unit = ETH) {
    console.log('got inside EthToWeth');
    const value = getCurrency(amount, unit);
    const txHybrid = await this._getToken(WETH).deposit(value);
    console.log('tx back in ethtoweth:', txHybrid);
    return txHybrid;
  }

  async convertWethToPeth(amount, unit = WETH) {
    const pethToken = this._getToken(PETH);
    console.log('got inside WethToPeth');
    await this.get('allowance').requireAllowance(
      WETH,
<<<<<<< HEAD
      await this.get('smartContract')
        .getContractByName(contracts.SAI_TUB)
        .getAddress()
=======
      this.get('smartContract').getContractByName(contracts.SAI_TUB).address
>>>>>>> 1a9fc122
    );
    const txHybrid = await pethToken.join(amount, unit);

    console.log('txHybrid about to return in wethToPeth:', txHybrid);
    return txHybrid;
  }

  async convertEthToPeth(value) {
    await this.convertEthToWeth(value);
    return await this.convertWethToPeth(value);
  }
}<|MERGE_RESOLUTION|>--- conflicted
+++ resolved
@@ -24,13 +24,7 @@
     console.log('got inside WethToPeth');
     await this.get('allowance').requireAllowance(
       WETH,
-<<<<<<< HEAD
-      await this.get('smartContract')
-        .getContractByName(contracts.SAI_TUB)
-        .getAddress()
-=======
       this.get('smartContract').getContractByName(contracts.SAI_TUB).address
->>>>>>> 1a9fc122
     );
     const txHybrid = await pethToken.join(amount, unit);
 
