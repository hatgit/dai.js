import PrivateService from '../core/PrivateService';
import contracts from '../../contracts/contracts';
import { PETH, WETH } from './Currency';
import tracksTransactions from '../utils/tracksTransactions';

export default class TokenConversionService extends PrivateService {
  constructor(name = 'conversion') {
    super(name, ['smartContract', 'token', 'allowance']);
  }

  _getToken(token) {
    return this.get('token').getToken(token);
  }

  convertEthToWeth(amount, options) {
    return this._getToken(WETH).deposit(amount, options);
  }

  @tracksTransactions
  async convertWethToPeth(amount, { unit = WETH, promise } = {}) {
    const pethContract = this._getToken(PETH);

    await this.get('allowance').requireAllowance(
      WETH,
      this.get('smartContract').getContractByName(contracts.SAI_TUB).address,
      { promise }
    );
    return pethContract.join(amount, { unit, promise });
  }

<<<<<<< HEAD
  @tracksTransactions
  async convertEthToPeth(value, { promise }) {
    await this.convertEthToWeth(value, { promise });
    return this.convertWethToPeth(value, { promise });
=======
  async convertEthToPeth(amount) {
    await this.convertEthToWeth(amount);
    return this.convertWethToPeth(amount);
  }

  convertWethToEth(amount, unit = WETH) {
    return this._getToken(WETH).withdraw(getCurrency(amount, unit));
  }

  async convertPethToWeth(amount, unit = WETH) {
    const pethToken = this._getToken(PETH);

    await this.get('allowance').requireAllowance(
      PETH,
      this.get('smartContract').getContractByName(contracts.SAI_TUB).address
    );
    return pethToken.exit(amount, unit);
  }

  async convertPethToEth(amount) {
    await this.convertPethToWeth(amount);
    return this.convertWethToEth(amount);
>>>>>>> 440326d1
  }
}<|MERGE_RESOLUTION|>--- conflicted
+++ resolved
@@ -1,6 +1,6 @@
 import PrivateService from '../core/PrivateService';
 import contracts from '../../contracts/contracts';
-import { PETH, WETH } from './Currency';
+import { PETH, WETH, getCurrency } from './Currency';
 import tracksTransactions from '../utils/tracksTransactions';
 
 export default class TokenConversionService extends PrivateService {
@@ -28,15 +28,10 @@
     return pethContract.join(amount, { unit, promise });
   }
 
-<<<<<<< HEAD
   @tracksTransactions
   async convertEthToPeth(value, { promise }) {
     await this.convertEthToWeth(value, { promise });
     return this.convertWethToPeth(value, { promise });
-=======
-  async convertEthToPeth(amount) {
-    await this.convertEthToWeth(amount);
-    return this.convertWethToPeth(amount);
   }
 
   convertWethToEth(amount, unit = WETH) {
@@ -56,6 +51,5 @@
   async convertPethToEth(amount) {
     await this.convertPethToWeth(amount);
     return this.convertWethToEth(amount);
->>>>>>> 440326d1
   }
 }