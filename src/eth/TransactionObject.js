--- conflicted
+++ resolved
@@ -97,7 +97,6 @@
   _getTransactionData() {
     let gasPrice = null;
     this._transaction
-<<<<<<< HEAD
       .then(
         tx => {
           this._pending(); //set state to pending
@@ -134,35 +133,11 @@
           if (!!receipt.gasUsed && !!gasPrice) {
             this._fees = utils.formatEther(receipt.gasUsed.mul(gasPrice));
           } else {
-            /*
-=======
-      .then(tx => {
-        this._pending(); //set state to pending
-        this._hash = tx.hash;
-        return Promise.any([
-          this._ethersProvider.getTransaction(this._hash),
-          this._ethersProvider.waitForTransaction(this._hash)
-        ]);
-      })
-      .then(tx => {
-        gasPrice = tx.gasPrice;
-        this._timeStampMined = new Date();
-        return this._waitForReceipt();
-      })
-      .then(receipt => {
-        //console.log('receiptGasUsed', receipt.gasUsed.toString());
-        this._logsParser(receipt.logs);
-        if (!!receipt.gasUsed && !!gasPrice) {
-          this._fees = utils.formatEther(receipt.gasUsed.mul(gasPrice));
-        } else {
-          /*
->>>>>>> a866c572
-              console.warn('Unable to calculate transaction fee. Gas usage or price is unavailable. Usage = ',
-                receipt.gasUsed ? receipt.gasUsed.toString() : '<not set>',
-                'Price = ', gasPrice ? gasPrice.toString() : '<not set>'
-              );
-            */
-        }
+            console.warn('Unable to calculate transaction fee. Gas usage or price is unavailable. Usage = ',
+              receipt.gasUsed ? receipt.gasUsed.toString() : '<not set>',
+              'Price = ', gasPrice ? gasPrice.toString() : '<not set>'
+            );
+          }
         this._mine(); //set state to mined
 
         //this._waitForConfirmations(receipt.blockNumber, receipt.blockHash);
