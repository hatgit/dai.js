import { promiseWait } from '../utils';
import TransactionLifeCycle from '../eth/TransactionLifeCycle';
import debug from 'debug';
import { ETH } from './Currency';

const log = debug('dai:transactionObject');

export default class TransactionObject extends TransactionLifeCycle {
  constructor(
    transaction,
    web3Service,
    nonceService,
    { businessObject, metadata } = {}
  ) {
    super(businessObject);
    this._transaction = transaction;
    this._web3Service = web3Service;
    this._nonceService = nonceService;
    this._ethersProvider = web3Service.ethersProvider();
    this._timeStampSubmitted = new Date();
    this.metadata = metadata;
    this._confirmedBlockCount = this._web3Service.confirmedBlockCount();
  }

  timeStampSubmitted() {
    return this._timeStampSubmitted;
  }

  timeStamp() {
    return this._timeStampMined;
  }

  fees() {
    return this._fees;
  }

  async mine() {
    if (!this._dataPromise) this._dataPromise = this._getTransactionData();
    await this._dataPromise;
    return this._returnValue();
  }

  async confirm(count = this._confirmedBlockCount) {
    await this.mine();
    if (parseInt(count) <= 0) return;
    const newBlockNumber = this.receipt.blockNumber + count;
    await this._web3Service.waitForBlockNumber(newBlockNumber);
    const newReceipt = await this._ethersProvider.getTransactionReceipt(
      this.hash
    );
    if (newReceipt.blockHash !== this.receipt.blockHash) {
      throw new Error('transaction block hash changed');
    }
    this.setFinalized();
    return this._returnValue();
  }

  async _getTransactionData() {
    try {
      let gasPrice = null;
      let tx = await this._transaction;
      this.hash = tx.hash;
      this.setPending(); // set state to pending

      // when you're on a local testnet, a single call to getTransaction should
      // be enough. but on a remote net, it may take multiple calls.
      for (let i = 0; i < 10; i++) {
        tx = await this._ethersProvider.getTransaction(this.hash);
        if (tx) break;
        await promiseWait(1500);
      }

      if (!tx) {
        throw new Error('Tried getTransaction 10 times and still failed');
      }

      // when you're on a local testnet, the transaction will probably already
      // be mined by this point. but on other nets, you still have to wait for
      // it to be mined.
      if (!tx.blockHash) {
        const startTime = new Date();
        log(`waitForTransaction ${this.hash}`);
        tx = await this._ethersProvider.waitForTransaction(this.hash);
        const elapsed = (new Date() - startTime) / 1000;
        log(`waitForTransaction ${this.hash} done in ${elapsed}s`);
      }

      gasPrice = tx.gasPrice;
      this._timeStampMined = new Date();
<<<<<<< HEAD
      this.receipt = await this._waitForReceipt();

      if (!!this.receipt.gasUsed && !!gasPrice) {
        this._fees = ETH.wei(this.receipt.gasUsed.mul(gasPrice));
=======
      const receipt = (this._receipt = await this._waitForReceipt());
      if (typeof this._logsParser === 'function') {
        this._logsParser(receipt.logs);
      }

      if (!!receipt.gasUsed && !!gasPrice) {
        this._fees = ETH.wei(receipt.gasUsed.mul(gasPrice));
>>>>>>> 54341fc1
      } else {
        /*
          console.warn('Unable to calculate transaction fee. Gas usage or price is unavailable. Usage = ',
            receipt.gasUsed ? receipt.gasUsed.toString() : '<not set>',
            'Price = ', gasPrice ? gasPrice.toString() : '<not set>'
          );
        */
      }
      if (receipt.status == '0x1' || receipt.status == 1) {
        this.setMined();
      } else {
        //transaction reverted
        const revertMsg = `transaction with hash ${this.hash} reverted`;
        log(revertMsg);
        throw new Error(revertMsg);
      }
    } catch (err) {
      await this._nonceService.setCounts();
      this.setError(err);
      throw err;
    }
    return this;
  }

  _waitForReceipt(retries = 5) {
    const result = Promise.resolve(
      this._ethersProvider.getTransactionReceipt(this.hash)
    );

    if (retries < 1) return result;
    return result.then(receipt => {
      if (receipt) return receipt;

      // console.warn(`Receipt is null. Retrying ${retries} more time(s)`);
      return promiseWait((6 - retries) * 1500).then(() =>
        this._waitForReceipt(retries - 1)
      );
    });
  }
}<|MERGE_RESOLUTION|>--- conflicted
+++ resolved
@@ -87,20 +87,10 @@
 
       gasPrice = tx.gasPrice;
       this._timeStampMined = new Date();
-<<<<<<< HEAD
       this.receipt = await this._waitForReceipt();
 
       if (!!this.receipt.gasUsed && !!gasPrice) {
         this._fees = ETH.wei(this.receipt.gasUsed.mul(gasPrice));
-=======
-      const receipt = (this._receipt = await this._waitForReceipt());
-      if (typeof this._logsParser === 'function') {
-        this._logsParser(receipt.logs);
-      }
-
-      if (!!receipt.gasUsed && !!gasPrice) {
-        this._fees = ETH.wei(receipt.gasUsed.mul(gasPrice));
->>>>>>> 54341fc1
       } else {
         /*
           console.warn('Unable to calculate transaction fee. Gas usage or price is unavailable. Usage = ',
@@ -109,7 +99,7 @@
           );
         */
       }
-      if (receipt.status == '0x1' || receipt.status == 1) {
+      if (this.receipt.status == '0x1' || this.receipt.status == 1) {
         this.setMined();
       } else {
         //transaction reverted
