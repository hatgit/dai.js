--- conflicted
+++ resolved
@@ -211,10 +211,7 @@
   }
 
   _updateBlockNumber(blockNumber) {
-<<<<<<< HEAD
-=======
     this.get('log').info('New block: ', blockNumber);
->>>>>>> 42def6d1
     if (this._blockListeners[blockNumber]) {
       this._blockListeners[blockNumber].forEach(c => c(blockNumber));
       this._blockListeners[blockNumber] = undefined;
