--- conflicted
+++ resolved
@@ -129,21 +129,6 @@
   transactionObject() {
     return this._transactionObject;
   }
-<<<<<<< HEAD
-=======
-
-  getId() {
-    console.warn('getId() is deprecated; use the .id property instead');
-    return Promise.resolve(this.id);
-  }
-
-  getDsProxyAddress() {
-    console.warn(
-      'getDsProxyAddress() is deprecated; use the .dsProxyAddress property instead'
-    );
-    return Promise.resolve(this.dsProxyAddress);
-  }
->>>>>>> fc8f5f5a
 }
 
 // Each of these passthrough methods gets called on the EthereumCdpService
