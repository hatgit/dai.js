--- conflicted
+++ resolved
@@ -76,27 +76,10 @@
     return this._timeStampMined;
   }
 
-<<<<<<< HEAD
+
   fees(){
     return this._fees;
   }
-=======
-  fees(){ //returns gas used in Ether
-    let gasPrice = 0;
-    return this._transaction.then(tx=>{
-      gasPrice = tx.gasPrice;
-      return this._ethersProvider.waitForTransaction(tx.hash);
-    })
-      .then(tx => {
-        return this._ethersProvider.getTransactionReceipt(tx.hash);
-      }).
-      then(receipt=>{
-      //unable to convert a decimal number to a BigNumber, so convert from wei to ether after the multiplication
-        const fee = receipt.gasUsed.mul(gasPrice);
-        return utils.formatEther(fee);
-      });
-  }		
->>>>>>> ff9052ef
 
   status(){
     return this._state;
@@ -108,7 +91,6 @@
   }
 
   fillAmount(){
-<<<<<<< HEAD
     return this._fillAmount;
   }
 
@@ -119,36 +101,5 @@
   state(){
     return this._transactionState;
   }
-=======
-    let transaction = null;
-    return this._transaction.then(tx=>{
-      //console.log('tx', tx);
-      transaction = tx;
-      return this._ethersProvider.waitForTransaction(tx.hash);
-    })
-      .then(tx => {
-      //console.log('txHash after mined', tx);
-        const filter = {
-          fromBlock: 'latest', //what if somehow another block gets added in between here?
-          toBlock: 'latest',
-          address: '0xd0a1e359811322d97991e03f863a0c30c2cf029c', //kovan weth address - probably better to use the Oasis log logTrade shouldwork), then we don't care whether it was weth or dai that was purchased.
-          topics: ['0xddf252ad1be2c89b69c2b068fc378daa952ba7f163c4a11628f55a4df523b3ef'] //hash of Transfer(...)
-        };
-        return this._ethersProvider.getLogs(filter);
-      }).
-      then(filterResults=>{
-      //console.log('filterResults', filterResults);
-      //console.log('transaction.hash', transaction.hash);
-        const events = filterResults.filter((t)=> t.transactionHash === transaction.hash); //there could be several of these
-        let totalDai = 0;
-        events.forEach(event=>{
-        //console.log('event: ', event);
-        //console.log('amount of weth received: ', event.data);
-          totalDai += parseInt(event.data, 16);
-        });
-        return utils.formatEther(totalDai);
-      });
-  }			
->>>>>>> ff9052ef
 
 }