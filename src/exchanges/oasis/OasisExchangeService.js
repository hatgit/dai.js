import PrivateService from '../../core/PrivateService';
import Web3Service from '../../eth/Web3Service';
import SmartContractService from '../../eth/SmartContractService';
import EthereumTokenService from '../../eth/EthereumTokenService';
import OasisSellOrder from './OasisSellOrder';
import OasisBuyOrder from './OasisBuyOrder';
import TransactionObject from '../../eth/TransactionObject';
import GasEstimatorService from '../../eth/GasEstimatorService';
import tokens from '../../../contracts/tokens';
import contracts from '../../../contracts/contracts';
import EthereumCdpService from '../../eth/EthereumCdpService';
import TokenConversionService from '../../eth/TokenConversionService';

export default class OasisExchangeService extends PrivateService {
  static buildKovanService() {
    const service = new OasisExchangeService(),
      web3 = Web3Service.buildInfuraService(
        'kovan',
        '0xa69d30145491b4c1d55e52453cabb2e73a9daff6326078d49376449614d2f700'
      ),
      smartContractService = SmartContractService.buildTestService(web3),
      ethereumTokenService = EthereumTokenService.buildTestService(
        smartContractService
      );

    service
      .manager()
      .inject('log', smartContractService.get('log'))
      .inject('web3', smartContractService.get('web3'))
      .inject('smartContract', smartContractService)
      .inject('token', ethereumTokenService)
      .inject(
        'gasEstimator',
        GasEstimatorService.buildTestService(smartContractService.get('web3'))
      );

    return service;
  }
<<<<<<< HEAD
/*
  static buildTestService(privateKey = null) {
=======

  static buildTestService(privateKey = null, suppressOutput = true) {
>>>>>>> 42def6d1
    const service = new OasisExchangeService(),
      web3 = Web3Service.buildTestService(privateKey, 5000, suppressOutput),
      smartContractService = SmartContractService.buildTestService(web3, suppressOutput),
      ethereumTokenService = EthereumTokenService.buildTestService(
        smartContractService,
        suppressOutput
      );

    service
      .manager()
      .inject('log', smartContractService.get('log'))
      .inject('web3', smartContractService.get('web3'))
      .inject('smartContract', smartContractService)
      .inject('token', ethereumTokenService)
      .inject(
        'gasEstimator',
        GasEstimatorService.buildTestService(smartContractService.get('web3'))
      );

    return service;
  }*/

  static buildTestService(privateKey = null) {
    const service = new OasisExchangeService(),
      web3 = Web3Service.buildTestService(privateKey),
      smartContractService = SmartContractService.buildTestService(web3),
      ethereumTokenService = EthereumTokenService.buildTestService(
        smartContractService
      ),
      cdpService = EthereumCdpService.buildTestService(smartContractService, EthereumTokenService, TokenConversionService.buildTestService(smartContractService));

    service
      .manager()
      .inject('log', smartContractService.get('log'))
      .inject('web3', smartContractService.get('web3'))
      .inject('smartContract', smartContractService)
      .inject('token', ethereumTokenService)
      .inject(
        'gasEstimator',
        GasEstimatorService.buildTestService(smartContractService.get('web3'))
      )
      .inject('cdp', cdpService);

    return service;
  }

  constructor(name = 'oasisExchange') {
    super(name, ['cdp', 'smartContract', 'token', 'web3', 'log', 'gasEstimator']);
  }

  /*
daiAmount: amount of Dai to sell
tokenSymbol: symbol of token to buy
minFillAmount: minimum amount of token being bought required.  If this can't be met, the trade will fail
*/
  sellDai(daiAmount, tokenSymbol, minFillAmount = '0') {
    const oasisContract = this.get('smartContract').getContractByName(
      contracts.MAKER_OTC
    );
    const daiToken = this.get('token').getToken(tokens.DAI);
    const daiAddress = daiToken.address();
    const buyTokenAddress = this.get('token')
      .getToken(tokenSymbol)
      .address();
    const daiAmountEVM = daiToken.toEthereumFormat(daiAmount);
    const minFillAmountEVM = daiToken.toEthereumFormat(minFillAmount);
    return new OasisSellOrder(
      oasisContract.sellAllAmount(
        daiAddress,
        daiAmountEVM,
        buyTokenAddress,
        minFillAmountEVM,
        { gasLimit: 300000 }
      ),
      this.get('web3'),
      oasisContract
    );
  }

  /*
daiAmount: amount of Dai to buy
tokenSymbol: symbol of token to sell
maxFillAmount: If the trade can't be done without selling more than the maxFillAmount of selling token, it will fail
*/
  buyDai(daiAmount, tokenSymbol, maxFillAmount = '-1') {
    const oasisContract = this.get('smartContract').getContractByName(
      contracts.MAKER_OTC
    );
    const daiToken = this.get('token').getToken(tokens.DAI);
    const daiAddress = daiToken.address();
    const daiAmountEVM = daiToken.toEthereumFormat(daiAmount);
    const maxFillAmountEVM = daiToken.toEthereumFormat(maxFillAmount);
    const sellTokenAddress = this.get('token')
      .getToken(tokenSymbol)
      .address();
    return new OasisBuyOrder(
      oasisContract.buyAllAmount(
        daiAddress,
        daiAmountEVM,
        sellTokenAddress,
        maxFillAmountEVM,
        { gasLimit: 300000 }
      ),
      this.get('web3'),
      oasisContract
    );
  }

  //only used to set up a limit order on the local testnet
  offer(
    payAmount,
    payTokenAddress,
    buyAmount,
    buyTokenAddress,
    pos,
    overrides
  ) {
    const oasisContract = this.get('smartContract').getContractByName(
      contracts.MAKER_OTC
    );
    return new TransactionObject(
    oasisContract.offer(
      payAmount,
      payTokenAddress,
      buyAmount,
      buyTokenAddress,
      pos,
      overrides
      ),
      this.get('web3')
    );
  }
}<|MERGE_RESOLUTION|>--- conflicted
+++ resolved
@@ -36,13 +36,8 @@
 
     return service;
   }
-<<<<<<< HEAD
 /*
-  static buildTestService(privateKey = null) {
-=======
-
   static buildTestService(privateKey = null, suppressOutput = true) {
->>>>>>> 42def6d1
     const service = new OasisExchangeService(),
       web3 = Web3Service.buildTestService(privateKey, 5000, suppressOutput),
       smartContractService = SmartContractService.buildTestService(web3, suppressOutput),
@@ -65,14 +60,15 @@
     return service;
   }*/
 
-  static buildTestService(privateKey = null) {
+  static buildTestService(privateKey = null, suppressOutput = true) {
     const service = new OasisExchangeService(),
-      web3 = Web3Service.buildTestService(privateKey),
-      smartContractService = SmartContractService.buildTestService(web3),
+      web3 = Web3Service.buildTestService(privateKey, suppressOutput),
+      smartContractService = SmartContractService.buildTestService(web3, suppressOutput),
       ethereumTokenService = EthereumTokenService.buildTestService(
-        smartContractService
+        smartContractService,
+        suppressOutput
       ),
-      cdpService = EthereumCdpService.buildTestService(smartContractService, EthereumTokenService, TokenConversionService.buildTestService(smartContractService));
+      cdpService = EthereumCdpService.buildTestService(smartContractService, EthereumTokenService, TokenConversionService.buildTestService(smartContractService, suppressOutput), suppressOutput);
 
     service
       .manager()
