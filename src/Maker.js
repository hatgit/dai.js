import DefaultServiceProvider, {
  resolver
} from './config/DefaultServiceProvider';
import Cdp from './eth/Cdp';
import ConfigFactory from './config/ConfigFactory';

export default class Maker {
  constructor(preset, options = {}) {
    const config = ConfigFactory.create(preset, options, resolver);
<<<<<<< HEAD
    this._container = new DefaultServiceProvider(
      config.services
    ).buildContainer();
    if (options.autoAuthenticate !== false) this.authenticate();
    // this._container.service('nonce').setInitialTransactionCount();
  }

  _validateCdp(cdpId) {
    return this._authenticatedPromise.then(() => {
      if (typeof cdpId !== 'number') {
        throw new Error('ID must be a number.');
=======
    this._container = new DefaultServiceProvider(config).buildContainer();
    if (options.plugins) {
      for (let plugin of options.plugins) {
        plugin(this);
>>>>>>> 1e412cff
      }
    }
    if (options.autoAuthenticate !== false) this.authenticate();
  }

  on(event, listener) {
    this._container.service('event').on(event, listener);
  }

  authenticate() {
    if (!this._authenticatedPromise) {
      this._authenticatedPromise = this._container.authenticate();
    }
    return this._authenticatedPromise;
  }

  service(service) {
    return this._container.service(service);
  }

  async openCdp() {
    await this._authenticatedPromise;
    return this._container.service('cdp').openCdp();
  }

  async getCdp(id) {
    await this._authenticatedPromise;
    return Cdp.find(id, this._container.service('cdp'));
  }
}

// This factory function doesn't do much at the moment, but it will give us
// more flexibility for plugins and extensions in the future.
Maker.create = function(...args) {
  return new Maker(...args);
};<|MERGE_RESOLUTION|>--- conflicted
+++ resolved
@@ -7,24 +7,10 @@
 export default class Maker {
   constructor(preset, options = {}) {
     const config = ConfigFactory.create(preset, options, resolver);
-<<<<<<< HEAD
-    this._container = new DefaultServiceProvider(
-      config.services
-    ).buildContainer();
-    if (options.autoAuthenticate !== false) this.authenticate();
-    // this._container.service('nonce').setInitialTransactionCount();
-  }
-
-  _validateCdp(cdpId) {
-    return this._authenticatedPromise.then(() => {
-      if (typeof cdpId !== 'number') {
-        throw new Error('ID must be a number.');
-=======
     this._container = new DefaultServiceProvider(config).buildContainer();
     if (options.plugins) {
       for (let plugin of options.plugins) {
         plugin(this);
->>>>>>> 1e412cff
       }
     }
     if (options.autoAuthenticate !== false) this.authenticate();
