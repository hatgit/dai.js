import uniq from 'lodash.uniq';
import Container from '../core/Container';
import Web3Service from '../eth/Web3Service';
import EthereumCdpService from '../eth/EthereumCdpService';
//import EthereumWalletService from './wallets/EthereumWalletService';
import EthereumTokenService from '../eth/EthereumTokenService';
import SmartContractService from '../eth/SmartContractService';
import GasEstimatorService from '../eth/GasEstimatorService';
import OasisExchangeService from '../exchanges/oasis/OasisExchangeService';
import ZeroExExchangeService from '../exchanges/zeroEx/ZeroExExchangeService';
import TimerService from './TimerService';
import TokenConversionService from '../eth/TokenConversionService';
import ConsoleLogger from './loggers/ConsoleLogger';
import NullLogger from './loggers/NullLogger';
import TransactionManager from '../eth/TransactionManager';
import AllowanceService from '../eth/AllowanceService';
<<<<<<< HEAD
import PriceService from '../eth/PriceService';
=======
import PriceFeedService from '../eth/PriceFeedService';
import { defaultServices, standardizeConfig } from './config';
>>>>>>> 710a0d0c

// maps all possible services to string names, so that configs can refer to them
// by name.
//
// in the future this should be more modular, e.g. rather than having this pull
// in all services (and thus include them in a front-end build), a library user
// could pull in just the ones they want to use, keeping build size down.
const _services = {
  AllowanceService,
  ConsoleLogger,
  EthereumCdpService,
  EthereumTokenService,
  GasEstimatorService,
  NullLogger,
  OasisExchangeService,
  PriceFeedService,
  SmartContractService,
  TimerService,
  TokenConversionService,
  TransactionManager,
<<<<<<< HEAD
  AllowanceService,
  PriceService
=======
  Web3Service,
  ZeroExExchangeService
>>>>>>> 710a0d0c
};

export default class DefaultServiceProvider {
  constructor(config) {
    this._config = config;
  }

  /**
   * @param {string} serviceName
   * @returns {boolean}
   */
  supports(serviceName) {
    return !!_services[serviceName];
  }

  /**
   * @param {object} servicesConfig
   * @returns {Container}
   */
  buildContainer() {
    const container = new Container();

    for (let role in this._config) {
      const [className, settings] = standardizeConfig(role, this._config[role]);

      if (!this.supports(className)) {
        throw new Error('Unsupported service in configuration: ' + className);
      }

      const service = new _services[className]();
      service.manager().settings(settings);
      container.register(service, role);
    }

    this._registerDependencies(container);
    container.injectDependencies();
    this._container = container;
    return container;
  }

  _registerDependencies(container) {
    const names = container.getRegisteredServiceNames();

    // get the names of all dependencies
    const allDeps = names.reduce((acc, name) => {
      const service = container.service(name);
      const deps = service.manager().dependencies();
      return uniq(acc.concat(deps));
    }, []);

    // filter out the ones that are already registered
    const newDeps = allDeps.filter(name => !names.includes(name));
    if (newDeps.length === 0) return;

    // register any remaining ones
    for (let name of newDeps) {
      const className = defaultServices[name];
      const ctor = _services[className];
      if (!ctor) throw new Error(`No service found for "${name}"`);
      container.register(new ctor(), name);
    }

    // repeat, to find any dependencies for services that were just added
    this._registerDependencies(container);
  }

  service(name) {
    if (!this._container) this.buildContainer();
    return this._container.service(name);
  }
}<|MERGE_RESOLUTION|>--- conflicted
+++ resolved
@@ -14,12 +14,8 @@
 import NullLogger from './loggers/NullLogger';
 import TransactionManager from '../eth/TransactionManager';
 import AllowanceService from '../eth/AllowanceService';
-<<<<<<< HEAD
 import PriceService from '../eth/PriceService';
-=======
-import PriceFeedService from '../eth/PriceFeedService';
 import { defaultServices, standardizeConfig } from './config';
->>>>>>> 710a0d0c
 
 // maps all possible services to string names, so that configs can refer to them
 // by name.
@@ -35,18 +31,13 @@
   GasEstimatorService,
   NullLogger,
   OasisExchangeService,
-  PriceFeedService,
+  PriceService,
   SmartContractService,
   TimerService,
   TokenConversionService,
   TransactionManager,
-<<<<<<< HEAD
-  AllowanceService,
-  PriceService
-=======
   Web3Service,
   ZeroExExchangeService
->>>>>>> 710a0d0c
 };
 
 export default class DefaultServiceProvider {
