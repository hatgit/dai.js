import networks from '../../contracts/networks';

export function captureConsole(cb) {
  // eslint-disable-next-line
  const origConsoleLog = console.log,
    output = [];

  // eslint-disable-next-line
  console.log = (...args) => args.forEach(a => output.push(a));

  cb();

  // eslint-disable-next-line
  console.log = origConsoleLog;
}

export function measure(cb, name, limit = 100) {
  const start = new Date().getTime(),
    result = cb(),
    duration = new Date().getTime() - start;

  if (duration > limit) {
    // eslint-disable-next-line
    console.error((name || 'Callback') + ' took ' + duration + ' ms.');
  } else {
    // eslint-disable-next-line
    console.log((name || 'Callback') + ' took ' + duration + ' ms.');
  }

  return result;
}

let start = null,
  lastName = 'Timer';
export const watch = {
  start: (name = 'Timer') => {
    start = new Date().getTime();
    lastName = name;
    // eslint-disable-next-line
    console.warn(name + ' START');
  },
  log: label => {
    // eslint-disable-next-line
    console.warn(
      lastName +
        ' LOG: ' +
        (label ? label + ' ' : '') +
        (new Date().getTime() - (start || new Date().getTime())) +
        'ms.'
    );
  },
  pass: label => {
    return result => {
      // eslint-disable-next-line
      console.warn(
        lastName +
          ' LOG: ' +
          (label ? label + ' ' : '') +
          (new Date().getTime() - (start || new Date().getTime())) +
          'ms.'
      );
      return result;
    };
  },
  end: () => {
    // eslint-disable-next-line
    console.warn(
      lastName +
        ' END: ' +
        (new Date().getTime() - (start || new Date().getTime())) +
        'ms.'
    );
    start = undefined;
    lastName = 'Timer';
  }
};

export function promisifyAsync(fn) {
  return function() {
    let args = [].slice.call(arguments);

    return new Promise((resolve, reject) => {
      fn.apply(
        this,
        args.concat((e, r) => {
          if (e) {
            reject(e);
          } else {
            resolve(r);
          }
        })
      );
    });
  };
}

export function promisifyAsyncMethods(target, methods) {
  let output = {};
  for (let method of methods) {
    output[method] = promisifyAsync.call(target, target[method]);
  }
  return output;
}

export function getNetworkName(networkId) {
  const result = networks.filter(n => n.networkId === networkId);

  if (result.length < 1) {
    throw new Error('No network with ID ' + networkId + ' found.');
  }

  return result[0].name;
}

<<<<<<< HEAD
export function eventIndexer() {
  let index = 0;
  return function() {
    index++;
    return index;
  };
}

export function slug() {
  return (
    Math.random()
      .toString(36)
      .substring(2, 15) +
    Math.random()
      .toString(36)
      .substring(2, 15)
  );
=======
export function promiseWait(ms) {
  return new Promise(resolve => setTimeout(resolve, ms));
>>>>>>> 7ea3f088
}<|MERGE_RESOLUTION|>--- conflicted
+++ resolved
@@ -43,10 +43,10 @@
     // eslint-disable-next-line
     console.warn(
       lastName +
-        ' LOG: ' +
-        (label ? label + ' ' : '') +
-        (new Date().getTime() - (start || new Date().getTime())) +
-        'ms.'
+      ' LOG: ' +
+      (label ? label + ' ' : '') +
+      (new Date().getTime() - (start || new Date().getTime())) +
+      'ms.'
     );
   },
   pass: label => {
@@ -54,10 +54,10 @@
       // eslint-disable-next-line
       console.warn(
         lastName +
-          ' LOG: ' +
-          (label ? label + ' ' : '') +
-          (new Date().getTime() - (start || new Date().getTime())) +
-          'ms.'
+        ' LOG: ' +
+        (label ? label + ' ' : '') +
+        (new Date().getTime() - (start || new Date().getTime())) +
+        'ms.'
       );
       return result;
     };
@@ -66,9 +66,9 @@
     // eslint-disable-next-line
     console.warn(
       lastName +
-        ' END: ' +
-        (new Date().getTime() - (start || new Date().getTime())) +
-        'ms.'
+      ' END: ' +
+      (new Date().getTime() - (start || new Date().getTime())) +
+      'ms.'
     );
     start = undefined;
     lastName = 'Timer';
@@ -76,7 +76,7 @@
 };
 
 export function promisifyAsync(fn) {
-  return function() {
+  return function () {
     let args = [].slice.call(arguments);
 
     return new Promise((resolve, reject) => {
@@ -112,10 +112,9 @@
   return result[0].name;
 }
 
-<<<<<<< HEAD
 export function eventIndexer() {
   let index = 0;
-  return function() {
+  return function () {
     index++;
     return index;
   };
@@ -130,8 +129,8 @@
       .toString(36)
       .substring(2, 15)
   );
-=======
+}
+
 export function promiseWait(ms) {
   return new Promise(resolve => setTimeout(resolve, ms));
->>>>>>> 7ea3f088
 }