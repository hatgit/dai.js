{
  "global": {
    "enableProxies": false
  },
  "services": {
    "web3": [
      "Web3Service",
      {
        "usePresetProvider": true,
        "provider": {
          "type": "TEST"
        }
      }
    ],
    "allowance": "AllowanceService",
    "exchange": "OasisExchangeService",
    "token": "EthereumTokenService",
    "conversionService": "TokenConversionService",
    "gasEstimator": "GasEstimatorService",
<<<<<<< HEAD
    "transactionManager": "TransactionManager",
    "price": "PriceService",
    "timer": "TimerService",
    "log": "ConsoleLogger"
=======
    "priceFeed": "PriceFeedService"
>>>>>>> 710a0d0c
  }
}<|MERGE_RESOLUTION|>--- conflicted
+++ resolved
@@ -17,13 +17,6 @@
     "token": "EthereumTokenService",
     "conversionService": "TokenConversionService",
     "gasEstimator": "GasEstimatorService",
-<<<<<<< HEAD
-    "transactionManager": "TransactionManager",
-    "price": "PriceService",
-    "timer": "TimerService",
-    "log": "ConsoleLogger"
-=======
-    "priceFeed": "PriceFeedService"
->>>>>>> 710a0d0c
+    "price": "PriceService"
   }
 }