/*eslint no-console: ['error', { 'allow': ['error'] }] */

import Web3Service from './Web3Service';
import NullLoggerService from '../loggers/NullLogger/NullLoggerService';
import Web3 from 'web3';
<<<<<<< HEAD
=======
//var ganache = require('ganache-cli');
>>>>>>> 5d387fd7

test('should fetch version info on connect', (done) => {
  const
    log = new NullLoggerService(),
    web3 = new Web3Service();

  web3.manager().inject('log', log).connect().then(() => {
    expect(web3.version().api).toMatch(/^([0-9]+\.)*[0-9]+$/);
    expect(web3.version().node).toMatch(/^(Parity)|(MetaMask)$/);
    expect(web3.version().network).toMatch(/^[0-9]+$/);
    expect(web3.version().ethereum).toMatch(/^[0-9]+$/);
    done();
  });
});

test('should correctly use web3 provider of a previously injected web3 object, or use default', (done) => {
  const
    log = new NullLoggerService(),
    web3 = new Web3(),
    service = new Web3Service(),
    service2 = new Web3Service();

  service.manager().inject('log', log).initialize()
    .then(() => {
      expect(service._web3.currentProvider).toBeInstanceOf(Web3.providers.HttpProvider);
    })
    .then(() => {
      window.web3 = web3;
      return service2.manager().inject('log', log).initialize();
    })
    .then(() => {
      expect(service2._web3.currentProvider).toBe(window.web3.currentProvider);
      delete window.web3;
      done();
    });
});

test('should return error reason on a failure to connect', (done) => {
  const
    log = new NullLoggerService(),
    service = new Web3Service();

  let error = false;
  log.error = (msg) => {
    error = msg;
  };

  service.manager().inject('log', log).initialize()
    .then(() => {
      service._web3.version.getNode = () => {
        error = true;
        throw new Error('connection failed');
      };
      return service.manager().connect();
    })
    .then(() => {
      expect(error).toBeInstanceOf(Error);
      done();
    },
    reason => {
      console.error(reason);
    });
});

/*
test('should connect to ganache testnet with account 0x16fb9...', (done) => {
  const
    expectedAccounts = [
      '0x16fb96a5fa0427af0c8f7cf1eb4870231c8154b6',
      '0x81431b69b1e0e334d4161a13c2955e0f3599381e'
    ],
    service = Web3Service.buildTestService(); //injects log

  service.manager().initialize()
    .then(() => {
      return service.eth.getAccounts();
    })
    .then((accounts) => {
      expect(accounts).toEqual(expectedAccounts);
      done();
    })
    .catch(console.error);
});
*/

/* test('should throw an error when authenticating if no active account', (done) => {
  const
    log = new NullLoggerService(),
    service = new Web3Service();

  service.manager().inject('log', log).authenticate().then(data => {
  expect(service.manager().state()).toBe(ServiceState.ONLINE);
  done();
  });
});
 */
<|MERGE_RESOLUTION|>--- conflicted
+++ resolved
@@ -3,10 +3,6 @@
 import Web3Service from './Web3Service';
 import NullLoggerService from '../loggers/NullLogger/NullLoggerService';
 import Web3 from 'web3';
-<<<<<<< HEAD
-=======
-//var ganache = require('ganache-cli');
->>>>>>> 5d387fd7
 
 test('should fetch version info on connect', (done) => {
   const
