--- conflicted
+++ resolved
@@ -2,14 +2,7 @@
 
 // test returns correct token contract for MKR
 // connect to Maker node and return check for 1,000,000 for total tokens
-<<<<<<< HEAD
 
-/*
-test('get token contract for MKR and see if its 1,000,000', () => {
-  expect(
-  */
-=======
 test('get token contract for MKR and see if its 1,000,000', () => {
   
-});
->>>>>>> 79eb4032
+});