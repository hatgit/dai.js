import EthereumTokenService from './EthereumTokenService';
import tokens from '../../contracts/tokens';

test('getTokens returns tokens', (done) => {
  const ethereumTokenService = EthereumTokenService.buildTestService();
  ethereumTokenService.manager().connect()
    .then(() => {
      return ethereumTokenService.getTokens();
    })
<<<<<<< HEAD
    .then((tokens)=>{
      expect(tokens.includes('DAI')).toBe(true);
      expect(tokens.includes('MKR')).toBe(true);
      done();
=======
    .then((tokensList)=>{
    	expect(tokensList.includes(tokens.DAI)).toBe(true);
    	expect(tokensList.includes(tokens.MKR)).toBe(true);
    	done();
>>>>>>> d9bbda58
    });
});

test('getTokenVersions returns token versions', (done) => {
  const ethereumTokenService = EthereumTokenService.buildRemoteService(); //needed to build a remote service here so that its either on mainnet or kovan
  ethereumTokenService.manager().connect()
    .then(() => {
      return ethereumTokenService.getTokenVersions();
    })
    .then((tokenVersions)=>{
      expect(tokenVersions[tokens.MKR]).toEqual([1,2]);
      expect(tokenVersions[tokens.DAI]).toEqual([1]);
      done();
    });
});

test('getToken throws when given unknown token symbol', (done) => {
  const ethereumTokenService = EthereumTokenService.buildTestService();
  ethereumTokenService.manager().connect()
    .then(() => {
      expect(() => ethereumTokenService.getToken('XYZ')).toThrow();
      done();
    });
});

//smartContractService.getContractByAddress() doesn't exist yet so this test fails until smartContractService is developed
/*
test('getToken returns an ERC20Token Object', (done) => {
  const ethereumTokenService = EthereumTokenService.buildTestService();
  ethereumTokenService.manager().connect()
    .then(() => {
      return ethereumTokenService.getToken(tokens.MKR);
    })
    .then( token =>{
      expect(!!token).toBe(true);
      done();
    });
});
*/

test('transfer EtherToken', (done) => {
  const ethereumTokenService = EthereumTokenService.buildTestService();
  let token = null;
  ethereumTokenService.manager().connect()
    .then(() => {
      token = ethereumTokenService.getToken(tokens.ETH);
      return token.transfer('0x81431b69b1e0e334d4161a13c2955e0f3599381e', '0x0000000000000000000000000000000000000001', 1000000000);
    })
    .then(() => token.balanceOf('0x0000000000000000000000000000000000000001'))
    .then(balance =>{
      expect(balance.toString(10)).toEqual('1000000000');
      done();
    });
});

test('get Ether balance', (done) => {
  const ethereumTokenService = EthereumTokenService.buildTestService();
  ethereumTokenService.manager().connect()
    .then(() => {
      const token =  ethereumTokenService.getToken(tokens.ETH);
      return token.balanceOf('0x0000000000000000000000000000000000000003'); //update to check balance of account with ether
    })
    .then(balance => {
      expect(balance.toString(10)).toEqual('0');
      done();
    });
});

test('get Ether allowance returns max safe integer', (done) => {
  const ethereumTokenService = EthereumTokenService.buildTestService();
  ethereumTokenService.manager().connect()
    .then(() => {
      const token = ethereumTokenService.getToken(tokens.ETH); //this isn't asynch
      return token.allowance('0x0000000000000000000000000000000000000001', '0x0000000000000000000000000000000000000002');
    })
    .then(allowance => {
      expect(allowance.toString(10)).toEqual(Number.MAX_SAFE_INTEGER.toString(10));
      done();
    });
});
<|MERGE_RESOLUTION|>--- conflicted
+++ resolved
@@ -7,17 +7,10 @@
     .then(() => {
       return ethereumTokenService.getTokens();
     })
-<<<<<<< HEAD
-    .then((tokens)=>{
-      expect(tokens.includes('DAI')).toBe(true);
-      expect(tokens.includes('MKR')).toBe(true);
-      done();
-=======
     .then((tokensList)=>{
     	expect(tokensList.includes(tokens.DAI)).toBe(true);
     	expect(tokensList.includes(tokens.MKR)).toBe(true);
     	done();
->>>>>>> d9bbda58
     });
 });
 
